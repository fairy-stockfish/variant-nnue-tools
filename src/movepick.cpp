--- conflicted
+++ resolved
@@ -20,7 +20,7 @@
 
 #include "movepick.h"
 
-<<<<<<< HEAD
+namespace Stockfish {
 
 // Since continuation history grows quadratically with the number of piece types,
 // we need to reserve a limited number of slots and map piece types to these slots
@@ -28,10 +28,6 @@
 int history_slot(Piece pc) {
     return pc == NO_PIECE ? 0 : (type_of(pc) == KING ? PIECE_SLOTS - 1 : type_of(pc) % (PIECE_SLOTS - 1)) + color_of(pc) * PIECE_SLOTS;
 }
-
-=======
-namespace Stockfish {
->>>>>>> 7ffae17f
 
 namespace {
 
