/*
  Stockfish, a UCI chess playing engine derived from Glaurung 2.1
  Copyright (C) 2004-2022 The Stockfish developers (see AUTHORS file)

  Stockfish is free software: you can redistribute it and/or modify
  it under the terms of the GNU General Public License as published by
  the Free Software Foundation, either version 3 of the License, or
  (at your option) any later version.

  Stockfish is distributed in the hope that it will be useful,
  but WITHOUT ANY WARRANTY; without even the implied warranty of
  MERCHANTABILITY or FITNESS FOR A PARTICULAR PURPOSE.  See the
  GNU General Public License for more details.

  You should have received a copy of the GNU General Public License
  along with this program.  If not, see <http://www.gnu.org/licenses/>.
*/

// A class that converts the input features of the NNUE evaluation function

#ifndef NNUE_FEATURE_TRANSFORMER_H_INCLUDED
#define NNUE_FEATURE_TRANSFORMER_H_INCLUDED

#include "nnue_common.h"
#include "nnue_architecture.h"

<<<<<<< HEAD
#include "../misc.h"
#include "../position.h"

=======
>>>>>>> 2f5d9ba9
#include <cstring> // std::memset()

namespace Stockfish::Eval::NNUE {

  using BiasType       = std::int16_t;
  using WeightType     = std::int16_t;
  using PSQTWeightType = std::int32_t;

  // If vector instructions are enabled, we update and refresh the
  // accumulator tile by tile such that each tile fits in the CPU's
  // vector registers.
  #define VECTOR

  static_assert(PSQTBuckets % 8 == 0,
    "Per feature PSQT values cannot be processed at granularity lower than 8 at a time.");

  #ifdef USE_AVX512
  typedef __m512i vec_t;
  typedef __m256i psqt_vec_t;
  #define vec_load(a) _mm512_load_si512(a)
  #define vec_store(a,b) _mm512_store_si512(a,b)
  #define vec_add_16(a,b) _mm512_add_epi16(a,b)
  #define vec_sub_16(a,b) _mm512_sub_epi16(a,b)
  #define vec_load_psqt(a) _mm256_load_si256(a)
  #define vec_store_psqt(a,b) _mm256_store_si256(a,b)
  #define vec_add_psqt_32(a,b) _mm256_add_epi32(a,b)
  #define vec_sub_psqt_32(a,b) _mm256_sub_epi32(a,b)
  #define vec_zero_psqt() _mm256_setzero_si256()
  #define NumRegistersSIMD 32

  #elif USE_AVX2
  typedef __m256i vec_t;
  typedef __m256i psqt_vec_t;
  #define vec_load(a) _mm256_load_si256(a)
  #define vec_store(a,b) _mm256_store_si256(a,b)
  #define vec_add_16(a,b) _mm256_add_epi16(a,b)
  #define vec_sub_16(a,b) _mm256_sub_epi16(a,b)
  #define vec_load_psqt(a) _mm256_load_si256(a)
  #define vec_store_psqt(a,b) _mm256_store_si256(a,b)
  #define vec_add_psqt_32(a,b) _mm256_add_epi32(a,b)
  #define vec_sub_psqt_32(a,b) _mm256_sub_epi32(a,b)
  #define vec_zero_psqt() _mm256_setzero_si256()
  #define NumRegistersSIMD 16

  #elif USE_SSE2
  typedef __m128i vec_t;
  typedef __m128i psqt_vec_t;
  #define vec_load(a) (*(a))
  #define vec_store(a,b) *(a)=(b)
  #define vec_add_16(a,b) _mm_add_epi16(a,b)
  #define vec_sub_16(a,b) _mm_sub_epi16(a,b)
  #define vec_load_psqt(a) (*(a))
  #define vec_store_psqt(a,b) *(a)=(b)
  #define vec_add_psqt_32(a,b) _mm_add_epi32(a,b)
  #define vec_sub_psqt_32(a,b) _mm_sub_epi32(a,b)
  #define vec_zero_psqt() _mm_setzero_si128()
  #define NumRegistersSIMD (Is64Bit ? 16 : 8)

  #elif USE_MMX
  typedef __m64 vec_t;
  typedef __m64 psqt_vec_t;
  #define vec_load(a) (*(a))
  #define vec_store(a,b) *(a)=(b)
  #define vec_add_16(a,b) _mm_add_pi16(a,b)
  #define vec_sub_16(a,b) _mm_sub_pi16(a,b)
  #define vec_load_psqt(a) (*(a))
  #define vec_store_psqt(a,b) *(a)=(b)
  #define vec_add_psqt_32(a,b) _mm_add_pi32(a,b)
  #define vec_sub_psqt_32(a,b) _mm_sub_pi32(a,b)
  #define vec_zero_psqt() _mm_setzero_si64()
  #define NumRegistersSIMD 8

  #elif USE_NEON
  typedef int16x8_t vec_t;
  typedef int32x4_t psqt_vec_t;
  #define vec_load(a) (*(a))
  #define vec_store(a,b) *(a)=(b)
  #define vec_add_16(a,b) vaddq_s16(a,b)
  #define vec_sub_16(a,b) vsubq_s16(a,b)
  #define vec_load_psqt(a) (*(a))
  #define vec_store_psqt(a,b) *(a)=(b)
  #define vec_add_psqt_32(a,b) vaddq_s32(a,b)
  #define vec_sub_psqt_32(a,b) vsubq_s32(a,b)
  #define vec_zero_psqt() psqt_vec_t{0}
  #define NumRegistersSIMD 16

  #else
  #undef VECTOR

  #endif


  #ifdef VECTOR

      // Compute optimal SIMD register count for feature transformer accumulation.

      // We use __m* types as template arguments, which causes GCC to emit warnings
      // about losing some attribute information. This is irrelevant to us as we
      // only take their size, so the following pragma are harmless.
      #pragma GCC diagnostic push
      #pragma GCC diagnostic ignored "-Wignored-attributes"

      template <typename SIMDRegisterType,
                typename LaneType,
                int      NumLanes,
                int      MaxRegisters>
      static constexpr int BestRegisterCount()
      {
          #define RegisterSize  sizeof(SIMDRegisterType)
          #define LaneSize      sizeof(LaneType)

          static_assert(RegisterSize >= LaneSize);
          static_assert(MaxRegisters <= NumRegistersSIMD);
          static_assert(MaxRegisters > 0);
          static_assert(NumRegistersSIMD > 0);
          static_assert(RegisterSize % LaneSize == 0);
          static_assert((NumLanes * LaneSize) % RegisterSize == 0);

          const int ideal = (NumLanes * LaneSize) / RegisterSize;
          if (ideal <= MaxRegisters)
            return ideal;

          // Look for the largest divisor of the ideal register count that is smaller than MaxRegisters
          for (int divisor = MaxRegisters; divisor > 1; --divisor)
            if (ideal % divisor == 0)
              return divisor;

          return 1;
      }

      static constexpr int NumRegs     = BestRegisterCount<vec_t, WeightType, TransformedFeatureDimensions, NumRegistersSIMD>();
      static constexpr int NumPsqtRegs = BestRegisterCount<psqt_vec_t, PSQTWeightType, PSQTBuckets, NumRegistersSIMD>();

      #pragma GCC diagnostic pop

  #endif



  // Input feature converter
  class FeatureTransformer {

   private:
    // Number of output dimensions for one side
    static constexpr IndexType HalfDimensions = TransformedFeatureDimensions;

    #ifdef VECTOR
    static constexpr IndexType TileHeight = NumRegs * sizeof(vec_t) / 2;
    static constexpr IndexType PsqtTileHeight = NumPsqtRegs * sizeof(psqt_vec_t) / 4;
    static_assert(HalfDimensions % TileHeight == 0, "TileHeight must divide HalfDimensions");
    static_assert(PSQTBuckets % PsqtTileHeight == 0, "PsqtTileHeight must divide PSQTBuckets");
    #endif

   public:
    // Output type
    using OutputType = TransformedFeatureType;

    // Number of input/output dimensions
    static constexpr IndexType InputDimensions = FeatureSet::Dimensions;
    static constexpr IndexType OutputDimensions = HalfDimensions * 2;

    // Size of forward propagation buffer
    static constexpr std::size_t BufferSize =
        OutputDimensions * sizeof(OutputType);

    // Hash value embedded in the evaluation file
    static constexpr std::uint32_t get_hash_value() {
      return FeatureSet::HashValue ^ OutputDimensions;
    }

    // Read network parameters
    bool read_parameters(std::istream& stream) {

      read_little_endian<BiasType      >(stream, biases     , HalfDimensions                  );
      read_little_endian<WeightType    >(stream, weights    , HalfDimensions * FeatureSet::get_dimensions());
      read_little_endian<PSQTWeightType>(stream, psqtWeights, PSQTBuckets    * FeatureSet::get_dimensions());

      return !stream.fail();
    }

    // Write network parameters
    bool write_parameters(std::ostream& stream) const {

      write_little_endian<BiasType      >(stream, biases     , HalfDimensions                  );
      write_little_endian<WeightType    >(stream, weights    , HalfDimensions * FeatureSet::get_dimensions());
      write_little_endian<PSQTWeightType>(stream, psqtWeights, PSQTBuckets    * FeatureSet::get_dimensions());

      return !stream.fail();
    }

    // Convert input features
    std::int32_t transform(const Position& pos, OutputType* output, int bucket) const {
      update_accumulator(pos, WHITE);
      update_accumulator(pos, BLACK);

      const Color perspectives[2] = {pos.side_to_move(), ~pos.side_to_move()};
      const auto& accumulation = pos.state()->accumulator.accumulation;
      const auto& psqtAccumulation = pos.state()->accumulator.psqtAccumulation;

      const auto psqt = (
            psqtAccumulation[perspectives[0]][bucket]
          - psqtAccumulation[perspectives[1]][bucket]
        ) / 2;


  #if defined(USE_AVX512)

      constexpr IndexType NumChunks = HalfDimensions / (SimdWidth * 2);
      static_assert(HalfDimensions % (SimdWidth * 2) == 0);
      const __m512i Control = _mm512_setr_epi64(0, 2, 4, 6, 1, 3, 5, 7);
      const __m512i Zero = _mm512_setzero_si512();

      for (IndexType p = 0; p < 2; ++p)
      {
          const IndexType offset = HalfDimensions * p;
          auto out = reinterpret_cast<__m512i*>(&output[offset]);
          for (IndexType j = 0; j < NumChunks; ++j)
          {
              __m512i sum0 = _mm512_load_si512(&reinterpret_cast<const __m512i*>
                                              (accumulation[perspectives[p]])[j * 2 + 0]);
              __m512i sum1 = _mm512_load_si512(&reinterpret_cast<const __m512i*>
                                              (accumulation[perspectives[p]])[j * 2 + 1]);

              _mm512_store_si512(&out[j], _mm512_permutexvar_epi64(Control,
                                 _mm512_max_epi8(_mm512_packs_epi16(sum0, sum1), Zero)));
          }
      }
      return psqt;

  #elif defined(USE_AVX2)

      constexpr IndexType NumChunks = HalfDimensions / SimdWidth;
      constexpr int Control = 0b11011000;
      const __m256i Zero = _mm256_setzero_si256();

      for (IndexType p = 0; p < 2; ++p)
      {
          const IndexType offset = HalfDimensions * p;
          auto out = reinterpret_cast<__m256i*>(&output[offset]);
          for (IndexType j = 0; j < NumChunks; ++j)
          {
              __m256i sum0 = _mm256_load_si256(&reinterpret_cast<const __m256i*>
                                              (accumulation[perspectives[p]])[j * 2 + 0]);
              __m256i sum1 = _mm256_load_si256(&reinterpret_cast<const __m256i*>
                                              (accumulation[perspectives[p]])[j * 2 + 1]);

              _mm256_store_si256(&out[j], _mm256_permute4x64_epi64(
                                 _mm256_max_epi8(_mm256_packs_epi16(sum0, sum1), Zero), Control));
          }
      }
      return psqt;

  #elif defined(USE_SSE2)

      #ifdef USE_SSE41
      constexpr IndexType NumChunks = HalfDimensions / SimdWidth;
      const __m128i Zero = _mm_setzero_si128();
      #else
      constexpr IndexType NumChunks = HalfDimensions / SimdWidth;
      const __m128i k0x80s = _mm_set1_epi8(-128);
      #endif

      for (IndexType p = 0; p < 2; ++p)
      {
          const IndexType offset = HalfDimensions * p;
          auto out = reinterpret_cast<__m128i*>(&output[offset]);
          for (IndexType j = 0; j < NumChunks; ++j)
          {
              __m128i sum0 = _mm_load_si128(&reinterpret_cast<const __m128i*>
                                           (accumulation[perspectives[p]])[j * 2 + 0]);
              __m128i sum1 = _mm_load_si128(&reinterpret_cast<const __m128i*>
                                           (accumulation[perspectives[p]])[j * 2 + 1]);
              const __m128i packedbytes = _mm_packs_epi16(sum0, sum1);

              #ifdef USE_SSE41
              _mm_store_si128(&out[j], _mm_max_epi8(packedbytes, Zero));
              #else
              _mm_store_si128(&out[j], _mm_subs_epi8(_mm_adds_epi8(packedbytes, k0x80s), k0x80s));
              #endif
          }
      }
      return psqt;

  #elif defined(USE_MMX)

      constexpr IndexType NumChunks = HalfDimensions / SimdWidth;
      const __m64 k0x80s = _mm_set1_pi8(-128);

      for (IndexType p = 0; p < 2; ++p)
      {
          const IndexType offset = HalfDimensions * p;
          auto out = reinterpret_cast<__m64*>(&output[offset]);
          for (IndexType j = 0; j < NumChunks; ++j)
          {
              __m64 sum0 = *(&reinterpret_cast<const __m64*>(accumulation[perspectives[p]])[j * 2 + 0]);
              __m64 sum1 = *(&reinterpret_cast<const __m64*>(accumulation[perspectives[p]])[j * 2 + 1]);
              const __m64 packedbytes = _mm_packs_pi16(sum0, sum1);
              out[j] = _mm_subs_pi8(_mm_adds_pi8(packedbytes, k0x80s), k0x80s);
          }
      }
      _mm_empty();
      return psqt;

  #elif defined(USE_NEON)

      constexpr IndexType NumChunks = HalfDimensions / (SimdWidth / 2);
      const int8x8_t Zero = {0};

      for (IndexType p = 0; p < 2; ++p)
      {
          const IndexType offset = HalfDimensions * p;
          const auto out = reinterpret_cast<int8x8_t*>(&output[offset]);
          for (IndexType j = 0; j < NumChunks; ++j)
          {
              int16x8_t sum = reinterpret_cast<const int16x8_t*>(accumulation[perspectives[p]])[j];
              out[j] = vmax_s8(vqmovn_s16(sum), Zero);
          }
      }
      return psqt;

  #else

      for (IndexType p = 0; p < 2; ++p)
      {
          const IndexType offset = HalfDimensions * p;
          for (IndexType j = 0; j < HalfDimensions; ++j)
          {
              BiasType sum = accumulation[perspectives[p]][j];
              output[offset + j] = static_cast<OutputType>(std::max<int>(0, std::min<int>(127, sum)));
          }
      }
      return psqt;

  #endif

   } // end of function transform()



   private:
    void update_accumulator(const Position& pos, const Color perspective) const {

      // The size must be enough to contain the largest possible update.
      // That might depend on the feature set and generally relies on the
      // feature set's update cost calculation to be correct and never
      // allow updates with more added/removed features than MaxActiveDimensions.
      using IndexList = ValueList<IndexType, FeatureSet::MaxActiveDimensions>;

  #ifdef VECTOR
      // Gcc-10.2 unnecessarily spills AVX2 registers if this array
      // is defined in the VECTOR code below, once in each branch
      vec_t acc[NumRegs];
      psqt_vec_t psqt[NumPsqtRegs];
  #endif

      // Look for a usable accumulator of an earlier position. We keep track
      // of the estimated gain in terms of features to be added/subtracted.
      StateInfo *st = pos.state(), *next = nullptr;
      int gain = FeatureSet::refresh_cost(pos);
      while (st->previous && !st->accumulator.computed[perspective])
      {
        // This governs when a full feature refresh is needed and how many
        // updates are better than just one full refresh.
        if (   FeatureSet::requires_refresh(st, perspective, pos)
            || (gain -= FeatureSet::update_cost(st) + 1) < 0)
          break;
        next = st;
        st = st->previous;
      }

      if (st->accumulator.computed[perspective])
      {
        if (next == nullptr)
          return;

        // Update incrementally in two steps. First, we update the "next"
        // accumulator. Then, we update the current accumulator (pos.state()).

        // Gather all features to be updated.
        const Square ksq = pos.nnue_king_square(perspective);
        IndexList removed[2], added[2];
        FeatureSet::append_changed_indices(
          ksq, next, perspective, removed[0], added[0], pos);
        for (StateInfo *st2 = pos.state(); st2 != next; st2 = st2->previous)
          FeatureSet::append_changed_indices(
            ksq, st2, perspective, removed[1], added[1], pos);

        // Mark the accumulators as computed.
        next->accumulator.computed[perspective] = true;
        pos.state()->accumulator.computed[perspective] = true;

        // Now update the accumulators listed in states_to_update[], where the last element is a sentinel.
        StateInfo *states_to_update[3] =
          { next, next == pos.state() ? nullptr : pos.state(), nullptr };
  #ifdef VECTOR
        for (IndexType j = 0; j < HalfDimensions / TileHeight; ++j)
        {
          // Load accumulator
          auto accTile = reinterpret_cast<vec_t*>(
            &st->accumulator.accumulation[perspective][j * TileHeight]);
          for (IndexType k = 0; k < NumRegs; ++k)
            acc[k] = vec_load(&accTile[k]);

          for (IndexType i = 0; states_to_update[i]; ++i)
          {
            // Difference calculation for the deactivated features
            for (const auto index : removed[i])
            {
              const IndexType offset = HalfDimensions * index + j * TileHeight;
              auto column = reinterpret_cast<const vec_t*>(&weights[offset]);
              for (IndexType k = 0; k < NumRegs; ++k)
                acc[k] = vec_sub_16(acc[k], column[k]);
            }

            // Difference calculation for the activated features
            for (const auto index : added[i])
            {
              const IndexType offset = HalfDimensions * index + j * TileHeight;
              auto column = reinterpret_cast<const vec_t*>(&weights[offset]);
              for (IndexType k = 0; k < NumRegs; ++k)
                acc[k] = vec_add_16(acc[k], column[k]);
            }

            // Store accumulator
            accTile = reinterpret_cast<vec_t*>(
              &states_to_update[i]->accumulator.accumulation[perspective][j * TileHeight]);
            for (IndexType k = 0; k < NumRegs; ++k)
              vec_store(&accTile[k], acc[k]);
          }
        }

        for (IndexType j = 0; j < PSQTBuckets / PsqtTileHeight; ++j)
        {
          // Load accumulator
          auto accTilePsqt = reinterpret_cast<psqt_vec_t*>(
            &st->accumulator.psqtAccumulation[perspective][j * PsqtTileHeight]);
          for (std::size_t k = 0; k < NumPsqtRegs; ++k)
            psqt[k] = vec_load_psqt(&accTilePsqt[k]);

          for (IndexType i = 0; states_to_update[i]; ++i)
          {
            // Difference calculation for the deactivated features
            for (const auto index : removed[i])
            {
              const IndexType offset = PSQTBuckets * index + j * PsqtTileHeight;
              auto columnPsqt = reinterpret_cast<const psqt_vec_t*>(&psqtWeights[offset]);
              for (std::size_t k = 0; k < NumPsqtRegs; ++k)
                psqt[k] = vec_sub_psqt_32(psqt[k], columnPsqt[k]);
            }

            // Difference calculation for the activated features
            for (const auto index : added[i])
            {
              const IndexType offset = PSQTBuckets * index + j * PsqtTileHeight;
              auto columnPsqt = reinterpret_cast<const psqt_vec_t*>(&psqtWeights[offset]);
              for (std::size_t k = 0; k < NumPsqtRegs; ++k)
                psqt[k] = vec_add_psqt_32(psqt[k], columnPsqt[k]);
            }

            // Store accumulator
            accTilePsqt = reinterpret_cast<psqt_vec_t*>(
              &states_to_update[i]->accumulator.psqtAccumulation[perspective][j * PsqtTileHeight]);
            for (std::size_t k = 0; k < NumPsqtRegs; ++k)
              vec_store_psqt(&accTilePsqt[k], psqt[k]);
          }
        }

  #else
        for (IndexType i = 0; states_to_update[i]; ++i)
        {
          std::memcpy(states_to_update[i]->accumulator.accumulation[perspective],
              st->accumulator.accumulation[perspective],
              HalfDimensions * sizeof(BiasType));

          for (std::size_t k = 0; k < PSQTBuckets; ++k)
            states_to_update[i]->accumulator.psqtAccumulation[perspective][k] = st->accumulator.psqtAccumulation[perspective][k];

          st = states_to_update[i];

          // Difference calculation for the deactivated features
          for (const auto index : removed[i])
          {
            const IndexType offset = HalfDimensions * index;

            for (IndexType j = 0; j < HalfDimensions; ++j)
              st->accumulator.accumulation[perspective][j] -= weights[offset + j];

            for (std::size_t k = 0; k < PSQTBuckets; ++k)
              st->accumulator.psqtAccumulation[perspective][k] -= psqtWeights[index * PSQTBuckets + k];
          }

          // Difference calculation for the activated features
          for (const auto index : added[i])
          {
            const IndexType offset = HalfDimensions * index;

            for (IndexType j = 0; j < HalfDimensions; ++j)
              st->accumulator.accumulation[perspective][j] += weights[offset + j];

            for (std::size_t k = 0; k < PSQTBuckets; ++k)
              st->accumulator.psqtAccumulation[perspective][k] += psqtWeights[index * PSQTBuckets + k];
          }
        }
  #endif
      }
      else
      {
        // Refresh the accumulator
        auto& accumulator = pos.state()->accumulator;
        accumulator.computed[perspective] = true;
        IndexList active;
        FeatureSet::append_active_indices(pos, perspective, active);

  #ifdef VECTOR
        for (IndexType j = 0; j < HalfDimensions / TileHeight; ++j)
        {
          auto biasesTile = reinterpret_cast<const vec_t*>(
              &biases[j * TileHeight]);
          for (IndexType k = 0; k < NumRegs; ++k)
            acc[k] = biasesTile[k];

          for (const auto index : active)
          {
            const IndexType offset = HalfDimensions * index + j * TileHeight;
            auto column = reinterpret_cast<const vec_t*>(&weights[offset]);

            for (unsigned k = 0; k < NumRegs; ++k)
              acc[k] = vec_add_16(acc[k], column[k]);
          }

          auto accTile = reinterpret_cast<vec_t*>(
              &accumulator.accumulation[perspective][j * TileHeight]);
          for (unsigned k = 0; k < NumRegs; k++)
            vec_store(&accTile[k], acc[k]);
        }

        for (IndexType j = 0; j < PSQTBuckets / PsqtTileHeight; ++j)
        {
          for (std::size_t k = 0; k < NumPsqtRegs; ++k)
            psqt[k] = vec_zero_psqt();

          for (const auto index : active)
          {
            const IndexType offset = PSQTBuckets * index + j * PsqtTileHeight;
            auto columnPsqt = reinterpret_cast<const psqt_vec_t*>(&psqtWeights[offset]);

            for (std::size_t k = 0; k < NumPsqtRegs; ++k)
              psqt[k] = vec_add_psqt_32(psqt[k], columnPsqt[k]);
          }

          auto accTilePsqt = reinterpret_cast<psqt_vec_t*>(
            &accumulator.psqtAccumulation[perspective][j * PsqtTileHeight]);
          for (std::size_t k = 0; k < NumPsqtRegs; ++k)
            vec_store_psqt(&accTilePsqt[k], psqt[k]);
        }

  #else
        std::memcpy(accumulator.accumulation[perspective], biases,
            HalfDimensions * sizeof(BiasType));

        for (std::size_t k = 0; k < PSQTBuckets; ++k)
          accumulator.psqtAccumulation[perspective][k] = 0;

        for (const auto index : active)
        {
          const IndexType offset = HalfDimensions * index;

          for (IndexType j = 0; j < HalfDimensions; ++j)
            accumulator.accumulation[perspective][j] += weights[offset + j];

          for (std::size_t k = 0; k < PSQTBuckets; ++k)
            accumulator.psqtAccumulation[perspective][k] += psqtWeights[index * PSQTBuckets + k];
        }
  #endif
      }

  #if defined(USE_MMX)
      _mm_empty();
  #endif
    }

    alignas(CacheLineSize) BiasType biases[HalfDimensions];
    alignas(CacheLineSize) WeightType weights[HalfDimensions * InputDimensions];
    alignas(CacheLineSize) PSQTWeightType psqtWeights[InputDimensions * PSQTBuckets];
  };

}  // namespace Stockfish::Eval::NNUE

#endif // #ifndef NNUE_FEATURE_TRANSFORMER_H_INCLUDED<|MERGE_RESOLUTION|>--- conflicted
+++ resolved
@@ -24,12 +24,9 @@
 #include "nnue_common.h"
 #include "nnue_architecture.h"
 
-<<<<<<< HEAD
 #include "../misc.h"
 #include "../position.h"
 
-=======
->>>>>>> 2f5d9ba9
 #include <cstring> // std::memset()
 
 namespace Stockfish::Eval::NNUE {
