--- conflicted
+++ resolved
@@ -38,13 +38,8 @@
     static constexpr std::uint32_t HashValue =
         0x5D69D5B9u ^ (AssociatedKing == Side::Friend);
     // Number of feature dimensions
-<<<<<<< HEAD
-    static constexpr IndexType kDimensions =
-        static_cast<IndexType>(SQUARE_NB_CHESS) * static_cast<IndexType>(PS_END);
-=======
     static constexpr IndexType Dimensions =
-        static_cast<IndexType>(SQUARE_NB) * static_cast<IndexType>(PS_NB);
->>>>>>> fbbd4adc
+        static_cast<IndexType>(SQUARE_NB_CHESS) * static_cast<IndexType>(PS_NB);
     // Maximum number of simultaneously active features
     static constexpr IndexType MaxActiveDimensions = 30; // Kings don't count
     // Trigger for full calculation instead of difference calculation
