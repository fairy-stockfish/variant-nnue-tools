--- conflicted
+++ resolved
@@ -34,37 +34,73 @@
 
   // Feature HalfKP: Combination of the position of own king
   // and the position of pieces other than kings
-<<<<<<< HEAD
-  template <Side AssociatedKing>
   class HalfKPChess {
-=======
-  class HalfKP {
->>>>>>> b748b467
 
     // unique number for each piece type on each square
     enum {
       PS_NONE     =  0,
       PS_W_PAWN   =  1,
-      PS_B_PAWN   =  1 * SQUARE_NB + 1,
-      PS_W_KNIGHT =  2 * SQUARE_NB + 1,
-      PS_B_KNIGHT =  3 * SQUARE_NB + 1,
-      PS_W_BISHOP =  4 * SQUARE_NB + 1,
-      PS_B_BISHOP =  5 * SQUARE_NB + 1,
-      PS_W_ROOK   =  6 * SQUARE_NB + 1,
-      PS_B_ROOK   =  7 * SQUARE_NB + 1,
-      PS_W_QUEEN  =  8 * SQUARE_NB + 1,
-      PS_B_QUEEN  =  9 * SQUARE_NB + 1,
-      PS_NB = 10 * SQUARE_NB + 1
+      PS_B_PAWN   =  1 * SQUARE_NB_CHESS + 1,
+      PS_W_KNIGHT =  2 * SQUARE_NB_CHESS + 1,
+      PS_B_KNIGHT =  3 * SQUARE_NB_CHESS + 1,
+      PS_W_BISHOP =  4 * SQUARE_NB_CHESS + 1,
+      PS_B_BISHOP =  5 * SQUARE_NB_CHESS + 1,
+      PS_W_ROOK   =  6 * SQUARE_NB_CHESS + 1,
+      PS_B_ROOK   =  7 * SQUARE_NB_CHESS + 1,
+      PS_W_QUEEN  =  8 * SQUARE_NB_CHESS + 1,
+      PS_B_QUEEN  =  9 * SQUARE_NB_CHESS + 1,
+      PS_NB       = 10 * SQUARE_NB_CHESS + 1,
     };
 
-    static constexpr IndexType PieceSquareIndex[COLOR_NB][PIECE_NB] = {
+    static constexpr uint32_t PieceSquareIndex[COLOR_NB][PIECE_NB] = {
       // convention: W - us, B - them
       // viewed from other side, W and B are reversed
-      { PS_NONE, PS_W_PAWN, PS_W_KNIGHT, PS_W_BISHOP, PS_W_ROOK, PS_W_QUEEN, PS_NONE, PS_NONE,
-        PS_NONE, PS_B_PAWN, PS_B_KNIGHT, PS_B_BISHOP, PS_B_ROOK, PS_B_QUEEN, PS_NONE, PS_NONE },
-      { PS_NONE, PS_B_PAWN, PS_B_KNIGHT, PS_B_BISHOP, PS_B_ROOK, PS_B_QUEEN, PS_NONE, PS_NONE,
-        PS_NONE, PS_W_PAWN, PS_W_KNIGHT, PS_W_BISHOP, PS_W_ROOK, PS_W_QUEEN, PS_NONE, PS_NONE }
+      {
+        PS_NONE, PS_W_PAWN, PS_W_KNIGHT, PS_W_BISHOP, PS_W_ROOK, PS_W_QUEEN, PS_W_QUEEN, PS_W_BISHOP,
+        PS_W_BISHOP, PS_W_BISHOP, PS_W_QUEEN, PS_W_QUEEN, PS_NONE, PS_NONE, PS_W_QUEEN, PS_W_KNIGHT,
+        PS_W_BISHOP, PS_W_KNIGHT, PS_W_ROOK, PS_NONE, PS_NONE, PS_NONE, PS_NONE,
+        PS_NONE, PS_NONE, PS_NONE, PS_NONE, PS_W_BISHOP, PS_NONE, PS_W_PAWN, PS_W_KNIGHT, PS_NONE,
+        PS_NONE, PS_NONE, PS_NONE, PS_NONE, PS_NONE, PS_NONE, PS_NONE, PS_NONE,
+        PS_NONE, PS_NONE, PS_NONE, PS_NONE, PS_NONE, PS_NONE, PS_NONE, PS_NONE,
+        PS_NONE, PS_NONE, PS_NONE, PS_NONE, PS_NONE, PS_NONE, PS_NONE, PS_NONE,
+        PS_NONE, PS_NONE, PS_NONE, PS_NONE, PS_NONE, PS_NONE, PS_NONE, PS_NONE,
+
+        PS_NONE, PS_B_PAWN, PS_B_KNIGHT, PS_B_BISHOP, PS_B_ROOK, PS_B_QUEEN, PS_B_QUEEN, PS_B_BISHOP,
+        PS_B_BISHOP, PS_B_BISHOP, PS_B_QUEEN, PS_B_QUEEN, PS_NONE, PS_NONE, PS_B_QUEEN, PS_B_KNIGHT,
+        PS_B_BISHOP, PS_B_KNIGHT, PS_B_ROOK, PS_NONE, PS_NONE, PS_NONE, PS_NONE, PS_NONE,
+        PS_NONE, PS_NONE, PS_NONE, PS_B_BISHOP, PS_NONE, PS_B_PAWN, PS_B_KNIGHT, PS_NONE,
+        PS_NONE, PS_NONE, PS_NONE, PS_NONE, PS_NONE, PS_NONE, PS_NONE, PS_NONE,
+        PS_NONE, PS_NONE, PS_NONE, PS_NONE, PS_NONE, PS_NONE, PS_NONE, PS_NONE,
+        PS_NONE, PS_NONE, PS_NONE, PS_NONE, PS_NONE, PS_NONE, PS_NONE, PS_NONE,
+        PS_NONE, PS_NONE, PS_NONE, PS_NONE, PS_NONE, PS_NONE, PS_NONE, PS_NONE,
+      },
+
+      {
+        PS_NONE, PS_B_PAWN, PS_B_KNIGHT, PS_B_BISHOP, PS_B_ROOK, PS_B_QUEEN, PS_B_QUEEN, PS_B_BISHOP,
+        PS_B_BISHOP, PS_B_BISHOP, PS_B_QUEEN, PS_B_QUEEN, PS_NONE, PS_NONE, PS_B_QUEEN, PS_B_KNIGHT,
+        PS_B_BISHOP, PS_B_KNIGHT, PS_B_ROOK, PS_NONE, PS_NONE, PS_NONE, PS_NONE, PS_NONE,
+        PS_NONE, PS_NONE, PS_NONE, PS_B_BISHOP, PS_NONE, PS_B_PAWN, PS_B_KNIGHT, PS_NONE,
+        PS_NONE, PS_NONE, PS_NONE, PS_NONE, PS_NONE, PS_NONE, PS_NONE, PS_NONE,
+        PS_NONE, PS_NONE, PS_NONE, PS_NONE, PS_NONE, PS_NONE, PS_NONE, PS_NONE,
+        PS_NONE, PS_NONE, PS_NONE, PS_NONE, PS_NONE, PS_NONE, PS_NONE, PS_NONE,
+        PS_NONE, PS_NONE, PS_NONE, PS_NONE, PS_NONE, PS_NONE, PS_NONE, PS_NONE,
+
+        PS_NONE, PS_W_PAWN, PS_W_KNIGHT, PS_W_BISHOP, PS_W_ROOK, PS_W_QUEEN, PS_W_QUEEN, PS_W_BISHOP,
+        PS_W_BISHOP, PS_W_BISHOP, PS_W_QUEEN, PS_W_QUEEN, PS_NONE, PS_NONE, PS_W_QUEEN, PS_W_KNIGHT,
+        PS_W_BISHOP, PS_W_KNIGHT, PS_W_ROOK, PS_NONE, PS_NONE, PS_NONE, PS_NONE,
+        PS_NONE, PS_NONE, PS_NONE, PS_NONE, PS_W_BISHOP, PS_NONE, PS_W_PAWN, PS_W_KNIGHT, PS_NONE,
+        PS_NONE, PS_NONE, PS_NONE, PS_NONE, PS_NONE, PS_NONE, PS_NONE, PS_NONE,
+        PS_NONE, PS_NONE, PS_NONE, PS_NONE, PS_NONE, PS_NONE, PS_NONE, PS_NONE,
+        PS_NONE, PS_NONE, PS_NONE, PS_NONE, PS_NONE, PS_NONE, PS_NONE, PS_NONE,
+        PS_NONE, PS_NONE, PS_NONE, PS_NONE, PS_NONE, PS_NONE, PS_NONE, PS_NONE,
+      }
     };
+    // Check that the fragile array definition is correct
+    static_assert(PieceSquareIndex[WHITE][make_piece(WHITE, PAWN)] == PS_W_PAWN);
+    static_assert(PieceSquareIndex[WHITE][make_piece(WHITE, KING)] == PS_NONE);
+    static_assert(PieceSquareIndex[WHITE][make_piece(BLACK, PAWN)] == PS_B_PAWN);
+    static_assert(PieceSquareIndex[WHITE][make_piece(BLACK, KING)] == PS_NONE);
+
 
     // Orient a square according to perspective (rotates by 180 for black)
     static Square orient(Color perspective, Square s);
@@ -81,18 +117,10 @@
 
     // Number of feature dimensions
     static constexpr IndexType Dimensions =
-<<<<<<< HEAD
         static_cast<IndexType>(SQUARE_NB_CHESS) * static_cast<IndexType>(PS_NB);
-    // Maximum number of simultaneously active features
-    static constexpr IndexType MaxActiveDimensions = 30; // Kings don't count
-    // Trigger for full calculation instead of difference calculation
-    static constexpr TriggerEvent RefreshTrigger = TriggerEvent::FriendKingMoved;
-=======
-        static_cast<IndexType>(SQUARE_NB) * static_cast<IndexType>(PS_NB);
 
     // Maximum number of simultaneously active features. 30 because kins are not included.
     static constexpr IndexType MaxActiveDimensions = 30;
->>>>>>> b748b467
 
     // Get a list of indices for active features
     static void append_active_indices(
@@ -106,7 +134,8 @@
       StateInfo* st,
       Color perspective,
       ValueListInserter<IndexType> removed,
-      ValueListInserter<IndexType> added);
+      ValueListInserter<IndexType> added,
+      const Position& pos);
 
     // Returns the cost of updating one perspective, the most costly one.
     // Assumes no refresh needed.
@@ -115,7 +144,7 @@
 
     // Returns whether the change stored in this StateInfo means that
     // a full accumulator refresh is required.
-    static bool requires_refresh(StateInfo* st, Color perspective);
+    static bool requires_refresh(StateInfo* st, Color perspective, const Position& pos);
   };
 
 }  // namespace Stockfish::Eval::NNUE::Features
