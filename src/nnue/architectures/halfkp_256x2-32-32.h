--- conflicted
+++ resolved
@@ -28,17 +28,13 @@
 #include "../layers/affine_transform.h"
 #include "../layers/clipped_relu.h"
 
-<<<<<<< HEAD
-namespace Eval::NNUE::Features {
+namespace Stockfish::Eval::NNUE::Features {
 // Alias for compatibility with upstream code
 template <Side AssociatedKing>
 using HalfKP = HalfKPChess<AssociatedKing>;
 }
 
-namespace Eval::NNUE {
-=======
 namespace Stockfish::Eval::NNUE {
->>>>>>> 7ffae17f
 
 // Input features used in evaluation function
 using RawFeatures = Features::FeatureSet<
