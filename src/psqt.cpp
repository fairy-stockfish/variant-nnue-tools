/*
  Stockfish, a UCI chess playing engine derived from Glaurung 2.1
  Copyright (C) 2004-2021 The Stockfish developers (see AUTHORS file)

  Stockfish is free software: you can redistribute it and/or modify
  it under the terms of the GNU General Public License as published by
  the Free Software Foundation, either version 3 of the License, or
  (at your option) any later version.

  Stockfish is distributed in the hope that it will be useful,
  but WITHOUT ANY WARRANTY; without even the implied warranty of
  MERCHANTABILITY or FITNESS FOR A PARTICULAR PURPOSE.  See the
  GNU General Public License for more details.

  You should have received a copy of the GNU General Public License
  along with this program.  If not, see <http://www.gnu.org/licenses/>.
*/


#include "psqt.h"

#include <algorithm>
#include <sstream>

#include "bitboard.h"
<<<<<<< HEAD
#include "piece.h"
#include "variant.h"
#include "misc.h"

Value EvalPieceValue[PHASE_NB][PIECE_NB];
Value CapturePieceValue[PHASE_NB][PIECE_NB];
=======
#include "types.h"
>>>>>>> 70a818cb


namespace
{

<<<<<<< HEAD
// Bonus[PieceType][Square / 2] contains Piece-Square scores. For each piece
// type on a given square a (middlegame, endgame) score pair is assigned. Table
// is defined for files A..D and white side: it is symmetric for black side and
// second half of the files.
constexpr Score Bonus[PIECE_TYPE_NB][RANK_NB][int(FILE_NB) / 2] = {
=======
auto constexpr S = make_score;

// 'Bonus' contains Piece-Square parameters.
// Scores are explicit for files A to D, implicitly mirrored for E to H.
constexpr Score Bonus[][RANK_NB][int(FILE_NB) / 2] = {
>>>>>>> 70a818cb
  { },
  { },
  { // Knight
   { S(-175, -96), S(-92,-65), S(-74,-49), S(-73,-21) },
   { S( -77, -67), S(-41,-54), S(-27,-18), S(-15,  8) },
   { S( -61, -40), S(-17,-27), S(  6, -8), S( 12, 29) },
   { S( -35, -35), S(  8, -2), S( 40, 13), S( 49, 28) },
   { S( -34, -45), S( 13,-16), S( 44,  9), S( 51, 39) },
   { S(  -9, -51), S( 22,-44), S( 58,-16), S( 53, 17) },
   { S( -67, -69), S(-27,-50), S(  4,-51), S( 37, 12) },
   { S(-201,-100), S(-83,-88), S(-56,-56), S(-26,-17) }
  },
  { // Bishop
   { S(-37,-40), S(-4 ,-21), S( -6,-26), S(-16, -8) },
   { S(-11,-26), S(  6, -9), S( 13,-12), S(  3,  1) },
   { S(-5 ,-11), S( 15, -1), S( -4, -1), S( 12,  7) },
   { S(-4 ,-14), S(  8, -4), S( 18,  0), S( 27, 12) },
   { S(-8 ,-12), S( 20, -1), S( 15,-10), S( 22, 11) },
   { S(-11,-21), S(  4,  4), S(  1,  3), S(  8,  4) },
   { S(-12,-22), S(-10,-14), S(  4, -1), S(  0,  1) },
   { S(-34,-32), S(  1,-29), S(-10,-26), S(-16,-17) }
  },
  { // Rook
   { S(-31, -9), S(-20,-13), S(-14,-10), S(-5, -9) },
   { S(-21,-12), S(-13, -9), S( -8, -1), S( 6, -2) },
   { S(-25,  6), S(-11, -8), S( -1, -2), S( 3, -6) },
   { S(-13, -6), S( -5,  1), S( -4, -9), S(-6,  7) },
   { S(-27, -5), S(-15,  8), S( -4,  7), S( 3, -6) },
   { S(-22,  6), S( -2,  1), S(  6, -7), S(12, 10) },
   { S( -2,  4), S( 12,  5), S( 16, 20), S(18, -5) },
   { S(-17, 18), S(-19,  0), S( -1, 19), S( 9, 13) }
  },
  { // Queen
   { S( 3,-69), S(-5,-57), S(-5,-47), S( 4,-26) },
   { S(-3,-55), S( 5,-31), S( 8,-22), S(12, -4) },
   { S(-3,-39), S( 6,-18), S(13, -9), S( 7,  3) },
   { S( 4,-23), S( 5, -3), S( 9, 13), S( 8, 24) },
   { S( 0,-29), S(14, -6), S(12,  9), S( 5, 21) },
   { S(-4,-38), S(10,-18), S( 6,-12), S( 8,  1) },
   { S(-5,-50), S( 6,-27), S(10,-24), S( 8, -8) },
   { S(-2,-75), S(-2,-52), S( 1,-43), S(-2,-36) }
  }
};

constexpr Score KingBonus[RANK_NB][int(FILE_NB) / 2] = {
   { S(271,  1), S(327, 45), S(271, 85), S(198, 76) },
   { S(278, 53), S(303,100), S(234,133), S(179,135) },
   { S(195, 88), S(258,130), S(169,169), S(120,175) },
   { S(164,103), S(190,156), S(138,172), S( 98,172) },
   { S(154, 96), S(179,166), S(105,199), S( 70,199) },
   { S(123, 92), S(145,172), S( 81,184), S( 31,191) },
   { S( 88, 47), S(120,121), S( 65,116), S( 33,131) },
   { S( 59, 11), S( 89, 59), S( 45, 73), S( -1, 78) }
};

constexpr Score PBonus[RANK_NB][FILE_NB] =
  { // Pawn (asymmetric distribution)
   { },
   { S(  3,-10), S(  3, -6), S( 10, 10), S( 19,  0), S( 16, 14), S( 19,  7), S(  7, -5), S( -5,-19) },
   { S( -9,-10), S(-15,-10), S( 11,-10), S( 15,  4), S( 32,  4), S( 22,  3), S(  5, -6), S(-22, -4) },
   { S( -4,  6), S(-23, -2), S(  6, -8), S( 20, -4), S( 40,-13), S( 17,-12), S(  4,-10), S( -8, -9) },
   { S( 13, 10), S(  0,  5), S(-13,  4), S(  1, -5), S( 11, -5), S( -2, -5), S(-13, 14), S(  5,  9) },
   { S(  5, 28), S(-12, 20), S( -7, 21), S( 22, 28), S( -8, 30), S( -5,  7), S(-15,  6), S( -8, 13) },
   { S( -7,  0), S(  7,-11), S( -3, 12), S(-13, 21), S(  5, 25), S(-16, 19), S( 10,  4), S( -8,  7) }
  };

} // namespace

<<<<<<< HEAD
Score psq[PIECE_NB][SQUARE_NB + 1];
=======

namespace PSQT
{

Score psq[PIECE_NB][SQUARE_NB];
>>>>>>> 70a818cb

// PSQT::init() initializes piece-square tables: the white halves of the tables are
// copied from Bonus[] and PBonus[], adding the piece value, then the black halves of
// the tables are initialized by flipping and changing the sign of the white scores.
void init(const Variant* v) {

  PieceType strongestPiece = NO_PIECE_TYPE;
  for (PieceType pt : v->pieceTypes)
      if (PieceValue[MG][pt] > PieceValue[MG][strongestPiece])
          strongestPiece = pt;

  Value maxPromotion = VALUE_ZERO;
  for (PieceType pt : v->promotionPieceTypes)
      maxPromotion = std::max(maxPromotion, PieceValue[EG][pt]);

  for (PieceType pt = PAWN; pt <= KING; ++pt)
  {
<<<<<<< HEAD
      Piece pc = make_piece(WHITE, pt);

      Score score = make_score(PieceValue[MG][pc], PieceValue[EG][pc]);

      // Consider promotion types in pawn score
      if (pt == PAWN)
      {
          score -= make_score(0, (QueenValueEg - maxPromotion) / 100);
          if (v->blastOnCapture)
              score += score;
      }

      // Scale slider piece values with board size
      const PieceInfo* pi = pieceMap.find(pt)->second;
      bool isSlider = pi->sliderQuiet.size() || pi->sliderCapture.size() || pi->hopperQuiet.size() || pi->hopperCapture.size();
      bool isPawn = !isSlider && pi->stepsQuiet.size() && !std::any_of(pi->stepsQuiet.begin(), pi->stepsQuiet.end(), [](Direction d) { return d < SOUTH / 2; });
      bool isSlowLeaper = !isSlider && !std::any_of(pi->stepsQuiet.begin(), pi->stepsQuiet.end(), [](Direction d) { return dist(d) > 1; });

      if (isSlider)
      {
          constexpr int lc = 5;
          constexpr int rm = 5;
          constexpr int r0 = rm + RANK_8;
          int r1 = rm + (v->maxRank + v->maxFile - 2 * v->capturesToHand) / 2;
          int leaper = pi->stepsQuiet.size() + pi->stepsCapture.size();
          int slider = pi->sliderQuiet.size() + pi->sliderCapture.size() + pi->hopperQuiet.size() + pi->hopperCapture.size();
          score = make_score(mg_value(score) * (lc * leaper + r1 * slider) / (lc * leaper + r0 * slider),
                             eg_value(score) * (lc * leaper + r1 * slider) / (lc * leaper + r0 * slider));
      }

      // Increase leapers' value in makpong
      if (v->makpongRule)
      {
          if (std::any_of(pi->stepsCapture.begin(), pi->stepsCapture.end(), [](Direction d) { return dist(d) > 1; })
                  && !pi->lameLeaper)
              score = make_score(mg_value(score) * 4200 / (3500 + mg_value(score)),
                                 eg_value(score) * 4700 / (3500 + mg_value(score)));
      }

      // For drop variants, halve the piece values
      if (v->capturesToHand)
          score = make_score(mg_value(score) * 7000 / (7000 + mg_value(score)),
                             eg_value(score) * 7000 / (7000 + eg_value(score)));
      else if (!v->checking)
          score = make_score(mg_value(score) * 2000 / (3500 + mg_value(score)),
                             eg_value(score) * 2700 / (4000 + eg_value(score)));
      else if (v->twoBoards)
          score = make_score(mg_value(score) * 7000 / (7000 + mg_value(score)),
                             eg_value(score) * 7000 / (7000 + eg_value(score)));
      else if (v->blastOnCapture)
          score = make_score(mg_value(score) * 7000 / (7000 + mg_value(score)), eg_value(score));
      else if (v->checkCounting)
          score = make_score(mg_value(score) * (20000 + mg_value(score)) / 22000,
                             eg_value(score) * (20000 + eg_value(score)) / 21000);
      else if (   v->extinctionValue == -VALUE_MATE
               && v->extinctionPieceCount == 0
               && v->extinctionPieceTypes.find(ALL_PIECES) != v->extinctionPieceTypes.end())
          score += make_score(0, std::max(KnightValueEg - PieceValue[EG][pt], VALUE_ZERO) / 20);
      else if (pt == strongestPiece)
              score += make_score(std::max(QueenValueMg - PieceValue[MG][pt], VALUE_ZERO) / 20,
                                  std::max(QueenValueEg - PieceValue[EG][pt], VALUE_ZERO) / 20);

      CapturePieceValue[MG][pc] = CapturePieceValue[MG][~pc] = mg_value(score);
      CapturePieceValue[EG][pc] = CapturePieceValue[EG][~pc] = eg_value(score);

      // For antichess variants, use negative piece values
      if (v->extinctionValue == VALUE_MATE)
          score = -make_score(mg_value(score) / 8, eg_value(score) / 8 / (1 + !pi->sliderCapture.size()));

      if (v->capturesToHand)
          score = score / 2;

      EvalPieceValue[MG][pc] = EvalPieceValue[MG][~pc] = mg_value(score);
      EvalPieceValue[EG][pc] = EvalPieceValue[EG][~pc] = eg_value(score);

      // Determine pawn rank
      std::istringstream ss(v->startFen);
      unsigned char token;
      Rank rc = v->maxRank;
      Rank pawnRank = RANK_2;
      while ((ss >> token) && !isspace(token))
      {
          if (token == '/')
              --rc;
          else if (token == v->pieceToChar[PAWN] || token == v->pieceToChar[SHOGI_PAWN])
              pawnRank = rc;
      }

      for (Square s = SQ_A1; s <= SQ_MAX; ++s)
      {
          File f = std::max(File(edge_distance(file_of(s), v->maxFile)), FILE_A);
          Rank r = rank_of(s);
          psq[ pc][s] = score + (  pt == PAWN  ? PBonus[std::min(r, RANK_8)][std::min(file_of(s), FILE_H)]
                                 : pt == KING  ? KingBonus[std::clamp(Rank(r - pawnRank + 1), RANK_1, RANK_8)][std::min(f, FILE_D)] * (1 + v->capturesToHand)
                                 : pt <= QUEEN ? Bonus[pc][std::min(r, RANK_8)][std::min(f, FILE_D)]
                                 : pt == HORSE ? Bonus[KNIGHT][std::min(r, RANK_8)][std::min(f, FILE_D)]
                                 : isSlider    ? make_score(5, 5) * (2 * f + std::max(std::min(r, Rank(v->maxRank - r)), RANK_1) - v->maxFile - 1)
                                 : isPawn      ? make_score(5, 5) * (2 * f - v->maxFile)
                                               : make_score(10, 10) * (1 + isSlowLeaper) * (f + std::max(std::min(r, Rank(v->maxRank - r)), RANK_1) - v->maxFile / 2));
          if (pt == SOLDIER && r < v->soldierPromotionRank)
              psq[pc][s] -= score * (v->soldierPromotionRank - r) / (4 + f);
          if (v->enclosingDrop == REVERSI)
          {
              if (f == FILE_A && (r == RANK_1 || r == v->maxRank))
                  psq[pc][s] += make_score(1000, 1000);
          }
          psq[~pc][rank_of(s) <= v->maxRank ? flip_rank(s, v->maxRank) : s] = -psq[pc][s];
      }
      // pieces in pocket
      psq[ pc][SQ_NONE] = score + make_score(35, 10) * (1 + !isSlider);
      psq[~pc][SQ_NONE] = -psq[pc][SQ_NONE];
=======
    Score score = make_score(PieceValue[MG][pc], PieceValue[EG][pc]);

    for (Square s = SQ_A1; s <= SQ_H8; ++s)
    {
      File f = File(edge_distance(file_of(s)));
      psq[ pc][s] = score + (type_of(pc) == PAWN ? PBonus[rank_of(s)][file_of(s)]
                                                 : Bonus[pc][rank_of(s)][f]);
      psq[~pc][flip_rank(s)] = -psq[pc][s];
    }
>>>>>>> 70a818cb
  }
}

} // namespace PSQT<|MERGE_RESOLUTION|>--- conflicted
+++ resolved
@@ -23,34 +23,25 @@
 #include <sstream>
 
 #include "bitboard.h"
-<<<<<<< HEAD
+#include "types.h"
+
 #include "piece.h"
 #include "variant.h"
 #include "misc.h"
 
 Value EvalPieceValue[PHASE_NB][PIECE_NB];
 Value CapturePieceValue[PHASE_NB][PIECE_NB];
-=======
-#include "types.h"
->>>>>>> 70a818cb
+
 
 
 namespace
 {
 
-<<<<<<< HEAD
-// Bonus[PieceType][Square / 2] contains Piece-Square scores. For each piece
-// type on a given square a (middlegame, endgame) score pair is assigned. Table
-// is defined for files A..D and white side: it is symmetric for black side and
-// second half of the files.
-constexpr Score Bonus[PIECE_TYPE_NB][RANK_NB][int(FILE_NB) / 2] = {
-=======
 auto constexpr S = make_score;
 
 // 'Bonus' contains Piece-Square parameters.
 // Scores are explicit for files A to D, implicitly mirrored for E to H.
-constexpr Score Bonus[][RANK_NB][int(FILE_NB) / 2] = {
->>>>>>> 70a818cb
+constexpr Score Bonus[PIECE_TYPE_NB][RANK_NB][int(FILE_NB) / 2] = {
   { },
   { },
   { // Knight
@@ -119,15 +110,11 @@
 
 } // namespace
 
-<<<<<<< HEAD
-Score psq[PIECE_NB][SQUARE_NB + 1];
-=======
 
 namespace PSQT
 {
 
-Score psq[PIECE_NB][SQUARE_NB];
->>>>>>> 70a818cb
+Score psq[PIECE_NB][SQUARE_NB + 1];
 
 // PSQT::init() initializes piece-square tables: the white halves of the tables are
 // copied from Bonus[] and PBonus[], adding the piece value, then the black halves of
@@ -145,7 +132,6 @@
 
   for (PieceType pt = PAWN; pt <= KING; ++pt)
   {
-<<<<<<< HEAD
       Piece pc = make_piece(WHITE, pt);
 
       Score score = make_score(PieceValue[MG][pc], PieceValue[EG][pc]);
@@ -257,17 +243,6 @@
       // pieces in pocket
       psq[ pc][SQ_NONE] = score + make_score(35, 10) * (1 + !isSlider);
       psq[~pc][SQ_NONE] = -psq[pc][SQ_NONE];
-=======
-    Score score = make_score(PieceValue[MG][pc], PieceValue[EG][pc]);
-
-    for (Square s = SQ_A1; s <= SQ_H8; ++s)
-    {
-      File f = File(edge_distance(file_of(s)));
-      psq[ pc][s] = score + (type_of(pc) == PAWN ? PBonus[rank_of(s)][file_of(s)]
-                                                 : Bonus[pc][rank_of(s)][f]);
-      psq[~pc][flip_rank(s)] = -psq[pc][s];
-    }
->>>>>>> 70a818cb
   }
 }
 
