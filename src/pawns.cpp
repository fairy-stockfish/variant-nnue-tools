--- conflicted
+++ resolved
@@ -225,14 +225,9 @@
       b = theirPawns & file_bb(f);
       int theirRank = b ? relative_rank(Us, frontmost_sq(Them, b), pos.max_rank()) : 0;
 
-<<<<<<< HEAD
-      int d = std::min(std::min(f, File(pos.max_file() - f)), FILE_D);
+      int d = std::min(edge_distance(f, pos.max_file()), FILE_D);
       bonus += make_score(ShelterStrength[d][ourRank], 0) * (1 + (pos.captures_to_hand() && ourRank <= RANK_2)
                                                                + (pos.check_counting() && d == 0 && ourRank == RANK_2));
-=======
-      File d = edge_distance(f);
-      bonus += make_score(ShelterStrength[d][ourRank], 0);
->>>>>>> 47be966d
 
       if (ourRank && (ourRank == theirRank - 1))
           bonus -= BlockedStorm * int(theirRank == RANK_3);
