--- conflicted
+++ resolved
@@ -1254,12 +1254,8 @@
               || moveCountPruning
               || ss->staticEval + PieceValue[EG][pos.captured_piece()] <= alpha
               || cutNode
-<<<<<<< HEAD
-              || thisThread->ttHitAverage < 375 * ttHitAverageResolution * ttHitAverageWindow / 1024)
+              || thisThread->ttHitAverage < 375 * TtHitAverageResolution * TtHitAverageWindow / 1024)
           && !(pos.must_capture() && MoveList<CAPTURES>(pos).size()))
-=======
-              || thisThread->ttHitAverage < 375 * TtHitAverageResolution * TtHitAverageWindow / 1024))
->>>>>>> 353e2067
       {
           Depth r = reduction(improving, depth, moveCount);
 
