/*
  Stockfish, a UCI chess playing engine derived from Glaurung 2.1
  Copyright (C) 2004-2022 The Stockfish developers (see AUTHORS file)

  Stockfish is free software: you can redistribute it and/or modify
  it under the terms of the GNU General Public License as published by
  the Free Software Foundation, either version 3 of the License, or
  (at your option) any later version.

  Stockfish is distributed in the hope that it will be useful,
  but WITHOUT ANY WARRANTY; without even the implied warranty of
  MERCHANTABILITY or FITNESS FOR A PARTICULAR PURPOSE.  See the
  GNU General Public License for more details.

  You should have received a copy of the GNU General Public License
  along with this program.  If not, see <http://www.gnu.org/licenses/>.
*/

#include <algorithm>
#include <cassert>
#include <cmath>
#include <cstring>   // For std::memset
#include <iostream>
#include <sstream>

#include "nnue/evaluate_nnue.h"

#include "evaluate.h"
#include "misc.h"
#include "movegen.h"
#include "movepick.h"
#include "partner.h"
#include "position.h"
#include "search.h"
#include "thread.h"
#include "timeman.h"
#include "tt.h"
#include "uci.h"
#include "xboard.h"
#include "syzygy/tbprobe.h"

namespace Stockfish {

namespace Search {

  LimitsType Limits;
}

using std::string;
using Eval::evaluate;
using namespace Search;
using namespace std;

bool Search::prune_at_shallow_depth = true;

namespace {

  // Different node types, used as a template parameter
  enum NodeType { NonPV, PV, Root };

  constexpr uint64_t TtHitAverageWindow     = 4096;
  constexpr uint64_t TtHitAverageResolution = 1024;

  // Futility margin
  Value futility_margin(Depth d, bool improving) {
    return Value(214 * (d - improving));
  }

  // Reductions lookup table, initialized at startup
  int Reductions[MAX_MOVES]; // [depth or moveNumber]

  Depth reduction(bool i, Depth d, int mn) {
    int r = Reductions[d] * Reductions[mn];
    return (r + 534) / 1024 + (!i && r > 904);
  }

  int futility_move_count(bool improving, Depth depth, const Position& pos) {
    return (3 + depth * depth + 2 * pos.blast_on_capture()) / (2 - improving + pos.blast_on_capture());
  }

  // History and stats update bonus, based on depth
  int stat_bonus(Depth d) {
    return d > 14 ? 73 : 6 * d * d + 229 * d - 215;
  }

  // Add a small random component to draw evaluations to avoid 3-fold blindness
  Value value_draw(Thread* thisThread) {
    return VALUE_DRAW + Value(2 * (thisThread->nodes & 1) - 1);
  }

  // Skill structure is used to implement strength limit
  struct Skill {
    explicit Skill(int l) : level(l) {}
    bool enabled() const { return level < 20; }
    bool time_to_pick(Depth depth) const { return depth == 1 + std::max(level, 0); }
    Move pick_best(size_t multiPV);

    int level;
    Move best = MOVE_NONE;
  };

  template <NodeType nodeType>
  Value search(Position& pos, Stack* ss, Value alpha, Value beta, Depth depth, bool cutNode);

  template <NodeType nodeType>
  Value qsearch(Position& pos, Stack* ss, Value alpha, Value beta, Depth depth = 0);

  Value value_to_tt(Value v, int ply);
  Value value_from_tt(Value v, int ply, int r50c);
  void update_pv(Move* pv, Move move, Move* childPv);
  void update_continuation_histories(Stack* ss, Piece pc, Square to, int bonus);
  void update_quiet_stats(const Position& pos, Stack* ss, Move move, int bonus, int depth);
  void update_all_stats(const Position& pos, Stack* ss, Move bestMove, Value bestValue, Value beta, Square prevSq,
                        Move* quietsSearched, int quietCount, Move* capturesSearched, int captureCount, Depth depth);

  // perft() is our utility to verify move generation. All the leaf nodes up
  // to the given depth are generated and counted, and the sum is returned.
  template<bool Root>
  uint64_t perft(Position& pos, Depth depth) {

    StateInfo st;
    ASSERT_ALIGNED(&st, Eval::NNUE::CacheLineSize);

    uint64_t cnt, nodes = 0;
    const bool leaf = (depth == 2);

    for (const auto& m : MoveList<LEGAL>(pos))
    {
        assert(pos.pseudo_legal(m));
        if (Root && depth <= 1)
            cnt = 1, nodes++;
        else
        {
            pos.do_move(m, st);
            cnt = leaf ? MoveList<LEGAL>(pos).size() : perft<false>(pos, depth - 1);
            nodes += cnt;
            pos.undo_move(m);
        }
        if (Root)
            sync_cout << UCI::move(pos, m) << ": " << cnt << sync_endl;
    }
    return nodes;
  }

} // namespace


/// Search::init() is called at startup to initialize various lookup tables

void Search::init() {

  for (int i = 1; i < MAX_MOVES; ++i)
      Reductions[i] = int(21.9 * std::log(i));
}


/// Search::clear() resets search state to its initial value

void Search::clear() {

  Threads.main()->wait_for_search_finished();

  Time.availableNodes = 0;
  TT.clear();
  Threads.clear();
  Tablebases::init(Options["SyzygyPath"]); // Free mapped files
}


/// MainThread::search() is started when the program receives the UCI 'go'
/// command. It searches from the root position and outputs the "bestmove".

void MainThread::search() {

  if (Limits.perft)
  {
      nodes = perft<true>(rootPos, Limits.perft);
      sync_cout << "\nNodes searched: " << nodes << "\n" << sync_endl;
      return;
  }

  Color us = rootPos.side_to_move();
  Time.init(rootPos, Limits, us, rootPos.game_ply());
  TT.new_search();

  Eval::NNUE::verify();

  if (rootMoves.empty() || (CurrentProtocol == XBOARD && rootPos.is_optional_game_end()))
  {
      rootMoves.emplace_back(MOVE_NONE);
      Value variantResult;
      Value result =  rootPos.is_game_end(variantResult) ? variantResult
                    : rootPos.checkers()                 ? rootPos.checkmate_value()
                                                         : rootPos.stalemate_value();
      if (CurrentProtocol == XBOARD)
      {
          // rotate MOVE_NONE to front (for optional game end)
          std::rotate(rootMoves.rbegin(), rootMoves.rbegin() + 1, rootMoves.rend());
          sync_cout << (  result == VALUE_DRAW ? "1/2-1/2 {Draw}"
                        : (rootPos.side_to_move() == BLACK ? -result : result) == VALUE_MATE ? "1-0 {White wins}"
                        : "0-1 {Black wins}")
                    << sync_endl;
      }
      else
      sync_cout << "info depth 0 score "
                << UCI::value(result)
                << sync_endl;
  }
  else
  {
      Threads.start_searching(); // start non-main threads
      Thread::search();          // main thread start searching
  }

  // Sit in bughouse variants if partner requested it or we are dead
  if (rootPos.two_boards() && !Threads.abort && CurrentProtocol == XBOARD)
  {
      while (!Threads.stop && (Partner.sitRequested || (Partner.weDead && !Partner.partnerDead)) && Time.elapsed() < Limits.time[us] - 1000)
      {}
  }

  // When we reach the maximum depth, we can arrive here without a raise of
  // Threads.stop. However, if we are pondering or in an infinite search,
  // the UCI protocol states that we shouldn't print the best move before the
  // GUI sends a "stop" or "ponderhit" command. We therefore simply wait here
  // until the GUI sends one of those commands.

  while (!Threads.stop && (ponder || Limits.infinite))
  {} // Busy wait for a stop or a ponder reset

  // Stop the threads if not already stopped (also raise the stop if
  // "ponderhit" just reset Threads.ponder).
  Threads.stop = true;

  // Wait until all threads have finished
  Threads.wait_for_search_finished();

  // When playing in 'nodes as time' mode, subtract the searched nodes from
  // the available ones before exiting.
  if (Limits.npmsec)
      Time.availableNodes += Limits.inc[us] - Threads.nodes_searched();

  bestThread = this;

  if (   int(Options["MultiPV"]) == 1
      && !Limits.depth
      && !(Skill(Options["Skill Level"]).enabled() || int(Options["UCI_LimitStrength"]))
      && rootMoves[0].pv[0] != MOVE_NONE)
      bestThread = Threads.get_best_thread();

  bestPreviousScore = bestThread->rootMoves[0].score;

  // Send again PV info if we have a new best thread
  if (bestThread != this)
      sync_cout << UCI::pv(bestThread->rootPos, bestThread->completedDepth, -VALUE_INFINITE, VALUE_INFINITE) << sync_endl;

  if (CurrentProtocol == XBOARD)
  {
      Move bestMove = bestThread->rootMoves[0].pv[0];
      // Wait for virtual drop to become real
      if (rootPos.two_boards() && rootPos.virtual_drop(bestMove))
      {
          Partner.ptell("fast");
          while (!Threads.abort && !Partner.partnerDead && !Partner.fast && Limits.time[us] - Time.elapsed() > Partner.opptime)
          {}
          Partner.ptell("x");
          // Find best real move
          for (const auto& m : this->rootMoves)
              if (!rootPos.virtual_drop(m.pv[0]))
              {
                  bestMove = m.pv[0];
                  break;
              }
      }
      // Send move only when not in analyze mode and not at game end
      if (!Limits.infinite && !ponder && rootMoves[0].pv[0] != MOVE_NONE && !Threads.abort.exchange(true))
      {
          sync_cout << "move " << UCI::move(rootPos, bestMove) << sync_endl;
          if (XBoard::stateMachine->moveAfterSearch)
          {
              XBoard::stateMachine->do_move(bestMove);
              XBoard::stateMachine->moveAfterSearch = false;
              if (Options["Ponder"] && (   bestThread->rootMoves[0].pv.size() > 1
                                        || bestThread->rootMoves[0].extract_ponder_from_tt(rootPos)))
                  XBoard::stateMachine->ponderMove = bestThread->rootMoves[0].pv[1];
          }
      }
      return;
  }

  sync_cout << "bestmove " << UCI::move(rootPos, bestThread->rootMoves[0].pv[0]);

  if (bestThread->rootMoves[0].pv.size() > 1 || bestThread->rootMoves[0].extract_ponder_from_tt(rootPos))
      std::cout << " ponder " << UCI::move(rootPos, bestThread->rootMoves[0].pv[1]);

  std::cout << sync_endl;
}


/// Thread::search() is the main iterative deepening loop. It calls search()
/// repeatedly with increasing depth until the allocated thinking time has been
/// consumed, the user stops the search, or the maximum search depth is reached.

void Thread::search() {

  // To allow access to (ss-7) up to (ss+2), the stack must be oversized.
  // The former is needed to allow update_continuation_histories(ss-1, ...),
  // which accesses its argument at ss-6, also near the root.
  // The latter is needed for statScore and killer initialization.
  Stack stack[MAX_PLY+10], *ss = stack+7;
  Move  pv[MAX_PLY+1];
  Value bestValue, alpha, beta, delta;
  Move  lastBestMove = MOVE_NONE;
  Depth lastBestMoveDepth = 0;
  MainThread* mainThread = (this == Threads.main() ? Threads.main() : nullptr);
  double timeReduction = 1, totBestMoveChanges = 0;
  Color us = rootPos.side_to_move();
  int iterIdx = 0;

  std::memset(ss-7, 0, 10 * sizeof(Stack));
  for (int i = 7; i > 0; i--)
      (ss-i)->continuationHistory = &this->continuationHistory[0][0][NO_PIECE][0]; // Use as a sentinel

  for (int i = 0; i <= MAX_PLY + 2; ++i)
      (ss+i)->ply = i;

  ss->pv = pv;

  bestValue = delta = alpha = -VALUE_INFINITE;
  beta = VALUE_INFINITE;

  if (!this->rootMoves.empty())
    Tablebases::rank_root_moves(this->rootPos, this->rootMoves);

  if (mainThread)
  {
      if (mainThread->bestPreviousScore == VALUE_INFINITE)
          for (int i = 0; i < 4; ++i)
              mainThread->iterValue[i] = VALUE_ZERO;
      else
          for (int i = 0; i < 4; ++i)
              mainThread->iterValue[i] = mainThread->bestPreviousScore;
  }

  std::copy(&lowPlyHistory[2][0], &lowPlyHistory.back().back() + 1, &lowPlyHistory[0][0]);
  std::fill(&lowPlyHistory[MAX_LPH - 2][0], &lowPlyHistory.back().back() + 1, 0);

  size_t multiPV = size_t(Options["MultiPV"]);

  // Pick integer skill levels, but non-deterministically round up or down
  // such that the average integer skill corresponds to the input floating point one.
  // UCI_Elo is converted to a suitable fractional skill level, using anchoring
  // to CCRL Elo (goldfish 1.13 = 2000) and a fit through Ordo derived Elo
  // for match (TC 60+0.6) results spanning a wide range of k values.
  PRNG rng(now());
  double shiftedElo = Options["UCI_Elo"] - 1346.6;
  double floatLevel = Options["UCI_LimitStrength"] ?
                      std::clamp(shiftedElo > 0 ? std::pow(shiftedElo / 143.4, 1 / 0.806)
                                                : shiftedElo / 143.4 + std::pow(shiftedElo / 500, 5),
                                 -20.0, 20.0) :
                        double(Options["Skill Level"]);
  int intLevel = int(floatLevel) +
                 ((floatLevel - int(floatLevel)) * 1024 > rng.rand<unsigned>() % 1024  ? 1 : 0);
  Skill skill(intLevel);

  // When playing with strength handicap enable MultiPV search that we will
  // use behind the scenes to retrieve a set of possible moves.
  if (skill.enabled())
      multiPV = std::max(multiPV, (size_t)4);

  multiPV = std::min(multiPV, rootMoves.size());
  ttHitAverage = TtHitAverageWindow * TtHitAverageResolution / 2;

  trend = SCORE_ZERO;

  int searchAgainCounter = 0;

  // Iterative deepening loop until requested to stop or the target depth is reached
  while (   ++rootDepth < MAX_PLY
         && !Threads.stop
         && !(Limits.depth && mainThread && rootDepth > Limits.depth))
  {
      // Age out PV variability metric
      if (mainThread)
          totBestMoveChanges /= 2;

      // Save the last iteration's scores before first PV line is searched and
      // all the move scores except the (new) PV are set to -VALUE_INFINITE.
      for (RootMove& rm : rootMoves)
          rm.previousScore = rm.score;

      size_t pvFirst = 0;
      pvLast = 0;

      if (!Threads.increaseDepth)
         searchAgainCounter++;

      // MultiPV loop. We perform a full root search for each PV line
      for (pvIdx = 0; pvIdx < multiPV && !Threads.stop; ++pvIdx)
      {
          if (pvIdx == pvLast)
          {
              pvFirst = pvLast;
              for (pvLast++; pvLast < rootMoves.size(); pvLast++)
                  if (rootMoves[pvLast].tbRank != rootMoves[pvFirst].tbRank)
                      break;
          }

          // Reset UCI info selDepth for each depth and each PV line
          selDepth = 0;

          // Reset aspiration window starting size
          if (rootDepth >= 4)
          {
              Value prev = rootMoves[pvIdx].previousScore;
              delta = Value(17 * (1 + rootPos.captures_to_hand()));
              alpha = std::max(prev - delta,-VALUE_INFINITE);
              beta  = std::min(prev + delta, VALUE_INFINITE);

              // Adjust trend based on root move's previousScore (dynamic contempt)
              int tr = 113 * prev / (abs(prev) + 147);

              trend = (us == WHITE ?  make_score(tr, tr / 2)
                                   : -make_score(tr, tr / 2));
          }

          // Start with a small aspiration window and, in the case of a fail
          // high/low, re-search with a bigger window until we don't fail
          // high/low anymore.
          failedHighCnt = 0;
          while (true)
          {
              Depth adjustedDepth = std::max(1, rootDepth - failedHighCnt - searchAgainCounter);
              bestValue = Stockfish::search<Root>(rootPos, ss, alpha, beta, adjustedDepth, false);

              // Bring the best move to the front. It is critical that sorting
              // is done with a stable algorithm because all the values but the
              // first and eventually the new best one are set to -VALUE_INFINITE
              // and we want to keep the same order for all the moves except the
              // new PV that goes to the front. Note that in case of MultiPV
              // search the already searched PV lines are preserved.
              std::stable_sort(rootMoves.begin() + pvIdx, rootMoves.begin() + pvLast);

              // If search has been stopped, we break immediately. Sorting is
              // safe because RootMoves is still valid, although it refers to
              // the previous iteration.
              if (Threads.stop)
                  break;

              // When failing high/low give some update (without cluttering
              // the UI) before a re-search.
              if (   mainThread
                  && multiPV == 1
                  && (bestValue <= alpha || bestValue >= beta)
                  && Time.elapsed() > 3000)
                  sync_cout << UCI::pv(rootPos, rootDepth, alpha, beta) << sync_endl;

              // In case of failing low/high increase aspiration window and
              // re-search, otherwise exit the loop.
              if (bestValue <= alpha)
              {
                  beta = (alpha + beta) / 2;
                  alpha = std::max(bestValue - delta, -VALUE_INFINITE);

                  failedHighCnt = 0;
                  if (mainThread)
                      mainThread->stopOnPonderhit = false;
              }
              else if (bestValue >= beta)
              {
                  beta = std::min(bestValue + delta, VALUE_INFINITE);
                  ++failedHighCnt;
              }
              else
                  break;

              delta += delta / 4 + 5;

              assert(alpha >= -VALUE_INFINITE && beta <= VALUE_INFINITE);
          }

          // Sort the PV lines searched so far and update the GUI
          std::stable_sort(rootMoves.begin() + pvFirst, rootMoves.begin() + pvIdx + 1);

          if (    mainThread
              && (Threads.stop || pvIdx + 1 == multiPV || Time.elapsed() > 3000))
              sync_cout << UCI::pv(rootPos, rootDepth, alpha, beta) << sync_endl;
      }

      if (!Threads.stop)
          completedDepth = rootDepth;

      if (rootMoves[0].pv[0] != lastBestMove) {
         lastBestMove = rootMoves[0].pv[0];
         lastBestMoveDepth = rootDepth;
      }

      // Have we found a "mate in x"?
      if (   Limits.mate
          && bestValue >= VALUE_MATE_IN_MAX_PLY
          && VALUE_MATE - bestValue <= 2 * Limits.mate)
          Threads.stop = true;

      if (!mainThread)
          continue;

      // If skill level is enabled and time is up, pick a sub-optimal best move
      if (skill.enabled() && skill.time_to_pick(rootDepth))
          skill.pick_best(multiPV);

      // Do we have time for the next iteration? Can we stop searching now?
      if (    Limits.use_time_management()
          && !Threads.stop
          && !mainThread->stopOnPonderhit)
      {
          double fallingEval = (318 + 6 * (mainThread->bestPreviousScore - bestValue)
                                    + 6 * (mainThread->iterValue[iterIdx] - bestValue)) / 825.0;
          fallingEval = std::clamp(fallingEval, 0.5, 1.5);

          // If the bestMove is stable over several iterations, reduce time accordingly
          timeReduction = lastBestMoveDepth + 9 < completedDepth ? 1.92 : 0.95;
          double reduction = (1.47 + mainThread->previousTimeReduction) / (2.32 * timeReduction);

          // Use part of the gained time from a previous stable move for the current move
          for (Thread* th : Threads)
          {
              totBestMoveChanges += th->bestMoveChanges;
              th->bestMoveChanges = 0;
          }
          double bestMoveInstability = 1.073 + std::max(1.0, 2.25 - 9.9 / rootDepth)
                                              * totBestMoveChanges / Threads.size();
          double totalTime = Time.optimum() * fallingEval * reduction * bestMoveInstability;

          // Cap used time in case of a single legal move for a better viewer experience in tournaments
          // yielding correct scores and sufficiently fast moves.
          if (rootMoves.size() == 1)
              totalTime = std::min(500.0, totalTime);

          // Update partner in bughouse variants
          if (completedDepth >= 8 && rootPos.two_boards() && CurrentProtocol == XBOARD)
          {
              // Communicate clock times relevant for sitting decisions
              if (Limits.time[us])
                  Partner.ptell<FAIRY>("time " + std::to_string((Limits.time[us] - Time.elapsed()) / 10));
              if (Limits.time[~us])
                  Partner.ptell<FAIRY>("otim " + std::to_string(Limits.time[~us] / 10));
              // We are dead and need to sit
              if (!Partner.weDead && bestValue <= VALUE_MATED_IN_MAX_PLY)
              {
                  Partner.ptell("dead");
                  Partner.weDead = true;
              }
              // We were dead but are fine again
              else if (Partner.weDead && bestValue > VALUE_MATED_IN_MAX_PLY)
              {
                  Partner.ptell("x");
                  Partner.weDead = false;
              }
              // We win by force, so partner should sit
              else if (!Partner.weWin && bestValue >= VALUE_MATE_IN_MAX_PLY && Limits.time[~us] < Partner.time)
              {
                  Partner.ptell("sit");
                  Partner.weWin = true;
              }
              // We are no longer winning
              else if (Partner.weWin && (bestValue < VALUE_MATE_IN_MAX_PLY || Limits.time[~us] > Partner.time))
              {
                  Partner.ptell("x");
                  Partner.weWin = false;
              }
              // We can win if partner delivers required material quickly
              else if (  !Partner.weVirtualWin
                       && bestValue >= VALUE_VIRTUAL_MATE_IN_MAX_PLY
                       && bestValue <= VALUE_VIRTUAL_MATE
                       && Limits.time[us] - Time.elapsed() > Partner.opptime)
              {
                  Partner.ptell("fast");
                  Partner.weVirtualWin = true;
              }
              // Virtual mate is gone
              else if (   Partner.weVirtualWin
                       && (bestValue < VALUE_VIRTUAL_MATE_IN_MAX_PLY || bestValue > VALUE_VIRTUAL_MATE || Limits.time[us] - Time.elapsed() < Partner.opptime))
              {
                  Partner.ptell("slow");
                  Partner.weVirtualWin = false;
              }
              // We need to survive a virtual mate and play fast
              else if (  !Partner.weVirtualLoss
                       && (bestValue <= -VALUE_VIRTUAL_MATE_IN_MAX_PLY && bestValue >= -VALUE_VIRTUAL_MATE)
                       && Limits.time[~us] > Partner.time)
              {
                  Partner.ptell("sit");
                  Partner.weVirtualLoss = true;
                  Partner.fast = true;
              }
              // Virtual mate threat is over
              else if (   Partner.weVirtualLoss
                       && (bestValue > -VALUE_VIRTUAL_MATE_IN_MAX_PLY || bestValue < -VALUE_VIRTUAL_MATE || Limits.time[~us] < Partner.time))
              {
                  Partner.ptell("x");
                  Partner.weVirtualLoss = false;
                  Partner.fast = false;
              }
          }

          // Stop the search if we have exceeded the totalTime
          if (Time.elapsed() > totalTime)
          {
              // If we are allowed to ponder do not stop the search now but
              // keep pondering until the GUI sends "ponderhit" or "stop".
              if (mainThread->ponder)
                  mainThread->stopOnPonderhit = true;
              else if (!(rootPos.two_boards() && (Partner.sitRequested || Partner.weDead)))
                  Threads.stop = true;
          }
          else if (   Threads.increaseDepth
                   && !mainThread->ponder
                   && Time.elapsed() > totalTime * 0.58)
                   Threads.increaseDepth = false;
          else
                   Threads.increaseDepth = true;
      }

      mainThread->iterValue[iterIdx] = bestValue;
      iterIdx = (iterIdx + 1) & 3;
  }

  if (!mainThread)
      return;

  mainThread->previousTimeReduction = timeReduction;

  // If skill level is enabled, swap best PV line with the sub-optimal one
  if (skill.enabled())
      std::swap(rootMoves[0], *std::find(rootMoves.begin(), rootMoves.end(),
                skill.best ? skill.best : skill.pick_best(multiPV)));
}


namespace {

  // search<>() is the main search function for both PV and non-PV nodes

  template <NodeType nodeType>
  Value search(Position& pos, Stack* ss, Value alpha, Value beta, Depth depth, bool cutNode) {

    constexpr bool PvNode = nodeType != NonPV;
    constexpr bool rootNode = nodeType == Root;
    const Depth maxNextDepth = rootNode ? depth : depth + 1;

    // Check if we have an upcoming move which draws by repetition, or
    // if the opponent had an alternative move earlier to this position.
    if (   !rootNode
        && pos.rule50_count() >= 3
        && alpha < VALUE_DRAW
        && pos.has_game_cycle(ss->ply))
    {
        alpha = value_draw(pos.this_thread());
        if (alpha >= beta)
            return alpha;
    }

    // Dive into quiescence search when the depth reaches zero
    if (depth <= 0)
        return qsearch<PvNode ? PV : NonPV>(pos, ss, alpha, beta);

    assert(-VALUE_INFINITE <= alpha && alpha < beta && beta <= VALUE_INFINITE);
    assert(PvNode || (alpha == beta - 1));
    assert(0 < depth && depth < MAX_PLY);
    assert(!(PvNode && cutNode));

    Move pv[MAX_PLY+1], capturesSearched[32], quietsSearched[64];
    StateInfo st;
    ASSERT_ALIGNED(&st, Eval::NNUE::CacheLineSize);

    TTEntry* tte;
    Key posKey;
    Move ttMove, move, excludedMove, bestMove;
    Depth extension, newDepth;
    Value bestValue, value, ttValue, eval, maxValue, probCutBeta;
    bool givesCheck, improving, didLMR, priorCapture;
    bool captureOrPromotion, doFullDepthSearch, moveCountPruning,
         ttCapture, singularQuietLMR;
    Piece movedPiece;
    int moveCount, captureCount, quietCount;

    // Step 1. Initialize node
    Thread* thisThread = pos.this_thread();
    ss->inCheck        = pos.checkers();
    priorCapture       = pos.captured_piece();
    Color us           = pos.side_to_move();
    moveCount          = captureCount = quietCount = ss->moveCount = 0;
    bestValue          = -VALUE_INFINITE;
    maxValue           = VALUE_INFINITE;

    // Check for the available remaining time
    if (thisThread == Threads.main())
        static_cast<MainThread*>(thisThread)->check_time();

    // Used to send selDepth info to GUI (selDepth counts from 1, ply from 0)
    if (PvNode && thisThread->selDepth < ss->ply + 1)
        thisThread->selDepth = ss->ply + 1;

    if (!rootNode)
    {
        Value variantResult;
        if (pos.is_game_end(variantResult, ss->ply))
            return variantResult;

        // Step 2. Check for aborted search and immediate draw
        if (   Threads.stop.load(std::memory_order_relaxed)
            || ss->ply >= MAX_PLY)
            return (ss->ply >= MAX_PLY && !ss->inCheck) ? evaluate(pos)
                                                        : value_draw(pos.this_thread());

        // Step 3. Mate distance pruning. Even if we mate at the next move our score
        // would be at best mate_in(ss->ply+1), but if alpha is already bigger because
        // a shorter mate was found upward in the tree then there is no need to search
        // because we will never beat the current alpha. Same logic but with reversed
        // signs applies also in the opposite condition of being mated instead of giving
        // mate. In this case return a fail-high score.
        alpha = std::max(mated_in(ss->ply), alpha);
        beta = std::min(mate_in(ss->ply+1), beta);
        if (alpha >= beta)
            return alpha;
    }

    assert(0 <= ss->ply && ss->ply < MAX_PLY);

    (ss+1)->ttPv         = false;
    (ss+1)->excludedMove = bestMove = MOVE_NONE;
    (ss+2)->killers[0]   = (ss+2)->killers[1] = MOVE_NONE;
    ss->doubleExtensions = (ss-1)->doubleExtensions;
    Square prevSq        = to_sq((ss-1)->currentMove);

    // Initialize statScore to zero for the grandchildren of the current position.
    // So statScore is shared between all grandchildren and only the first grandchild
    // starts with statScore = 0. Later grandchildren start with the last calculated
    // statScore of the previous grandchild. This influences the reduction rules in
    // LMR which are based on the statScore of parent position.
    if (!rootNode)
        (ss+2)->statScore = 0;

    // Step 4. Transposition table lookup. We don't want the score of a partial
    // search to overwrite a previous full search TT value, so we use a different
    // position key in case of an excluded move.
    excludedMove = ss->excludedMove;
    posKey = excludedMove == MOVE_NONE ? pos.key() : pos.key() ^ make_key(excludedMove);
    tte = TT.probe(posKey, ss->ttHit);
    ttValue = ss->ttHit ? value_from_tt(tte->value(), ss->ply, pos.rule50_count()) : VALUE_NONE;
    ttMove =  rootNode ? thisThread->rootMoves[thisThread->pvIdx].pv[0]
            : ss->ttHit    ? tte->move() : MOVE_NONE;
    if (!excludedMove)
        ss->ttPv = PvNode || (ss->ttHit && tte->is_pv());

    // Update low ply history for previous move if we are near root and position is or has been in PV
    if (   ss->ttPv
        && depth > 12
        && ss->ply - 1 < MAX_LPH
        && !priorCapture
        && is_ok((ss-1)->currentMove))
        thisThread->lowPlyHistory[ss->ply - 1][from_to((ss-1)->currentMove)] << stat_bonus(depth - 5);

    // thisThread->ttHitAverage can be used to approximate the running average of ttHit
    thisThread->ttHitAverage =   (TtHitAverageWindow - 1) * thisThread->ttHitAverage / TtHitAverageWindow
                                + TtHitAverageResolution * ss->ttHit;

    // At non-PV nodes we check for an early TT cutoff
    if (  !PvNode
        && ss->ttHit
        && tte->depth() >= depth
        && ttValue != VALUE_NONE // Possible in case of TT access race
        && (ttValue >= beta ? (tte->bound() & BOUND_LOWER)
                            : (tte->bound() & BOUND_UPPER)))
    {
        // If ttMove is quiet, update move sorting heuristics on TT hit
        if (ttMove)
        {
            if (ttValue >= beta)
            {
                // Bonus for a quiet ttMove that fails high
                if (!pos.capture_or_promotion(ttMove))
                    update_quiet_stats(pos, ss, ttMove, stat_bonus(depth), depth);

                // Extra penalty for early quiet moves of the previous ply
                if ((ss-1)->moveCount <= 2 && !priorCapture)
                    update_continuation_histories(ss-1, pos.piece_on(prevSq), prevSq, -stat_bonus(depth + 1));
            }
            // Penalty for a quiet ttMove that fails low
            else if (!pos.capture_or_promotion(ttMove))
            {
                int penalty = -stat_bonus(depth);
                thisThread->mainHistory[us][from_to(ttMove)] << penalty;
                update_continuation_histories(ss, pos.moved_piece(ttMove), to_sq(ttMove), penalty);
            }
        }

        // Partial workaround for the graph history interaction problem
        // For high rule50 counts don't produce transposition table cutoffs.
        if (pos.rule50_count() < 90)
            return ttValue;
    }

    // Step 5. Tablebases probe
    if (!rootNode && thisThread->Cardinality)
    {
        int piecesCount = pos.count<ALL_PIECES>();

        if (    piecesCount <= thisThread->Cardinality
            && (piecesCount <  thisThread->Cardinality || depth >= thisThread->ProbeDepth)
            &&  pos.rule50_count() == 0
            &&  Options["UCI_Variant"] == "chess"
            && !pos.can_castle(ANY_CASTLING))
        {
            Tablebases::ProbeState err;
            Tablebases::WDLScore wdl = Tablebases::probe_wdl(pos, &err);

            // Force check of time on the next occasion
            if (thisThread == Threads.main())
                static_cast<MainThread*>(thisThread)->callsCnt = 0;

            if (err != Tablebases::ProbeState::FAIL)
            {
                thisThread->tbHits.fetch_add(1, std::memory_order_relaxed);

                int drawScore = thisThread->UseRule50 ? 1 : 0;

                // use the range VALUE_MATE_IN_MAX_PLY to VALUE_TB_WIN_IN_MAX_PLY to score
                value =  wdl < -drawScore ? VALUE_MATED_IN_MAX_PLY + ss->ply + 1
                       : wdl >  drawScore ? VALUE_MATE_IN_MAX_PLY - ss->ply - 1
                                          : VALUE_DRAW + 2 * wdl * drawScore;

                Bound b =  wdl < -drawScore ? BOUND_UPPER
                         : wdl >  drawScore ? BOUND_LOWER : BOUND_EXACT;

                if (    b == BOUND_EXACT
                    || (b == BOUND_LOWER ? value >= beta : value <= alpha))
                {
                    tte->save(posKey, value_to_tt(value, ss->ply), ss->ttPv, b,
                              std::min(MAX_PLY - 1, depth + 6),
                              MOVE_NONE, VALUE_NONE);

                    return value;
                }

                if (PvNode)
                {
                    if (b == BOUND_LOWER)
                        bestValue = value, alpha = std::max(alpha, bestValue);
                    else
                        maxValue = value;
                }
            }
        }
    }

    CapturePieceToHistory& captureHistory = thisThread->captureHistory;

    // Step 6. Static evaluation of the position
    if (ss->inCheck)
    {
        // Skip early pruning when in check
        ss->staticEval = eval = VALUE_NONE;
        improving = false;
        goto moves_loop;
    }
    else if (ss->ttHit)
    {
        // Never assume anything about values stored in TT
        ss->staticEval = eval = tte->eval();
        if (eval == VALUE_NONE)
            ss->staticEval = eval = evaluate(pos);

        // Randomize draw evaluation
        if (eval == VALUE_DRAW)
            eval = value_draw(thisThread);

        // Can ttValue be used as a better position evaluation?
        if (    ttValue != VALUE_NONE
            && (tte->bound() & (ttValue > eval ? BOUND_LOWER : BOUND_UPPER)))
            eval = ttValue;
    }
    else
    {
        // In case of null move search use previous static eval with a different sign
        // and addition of two tempos
        if ((ss-1)->currentMove != MOVE_NULL)
            ss->staticEval = eval = evaluate(pos);
        else
            ss->staticEval = eval = -(ss-1)->staticEval;

        // Save static evaluation into transposition table
        tte->save(posKey, VALUE_NONE, ss->ttPv, BOUND_NONE, DEPTH_NONE, MOVE_NONE, eval);
    }

    // Use static evaluation difference to improve quiet move ordering
    if (is_ok((ss-1)->currentMove) && !(ss-1)->inCheck && !priorCapture)
    {
        int bonus = std::clamp(-depth * 4 * int((ss-1)->staticEval + ss->staticEval), -1000, 1000);
        thisThread->mainHistory[~us][from_to((ss-1)->currentMove)] << bonus;
    }

    // Set up improving flag that is used in various pruning heuristics
    // We define position as improving if static evaluation of position is better
    // Than the previous static evaluation at our turn
    // In case of us being in check at our previous move we look at move prior to it
    improving =  (ss-2)->staticEval == VALUE_NONE
               ? ss->staticEval > (ss-4)->staticEval || (ss-4)->staticEval == VALUE_NONE
               : ss->staticEval > (ss-2)->staticEval;

    // Skip early pruning in case of mandatory capture
    if (pos.must_capture() && pos.has_capture())
        goto moves_loop;

    // Step 7. Futility pruning: child node (~50 Elo)
    if (   !PvNode
        &&  depth < 9 - 3 * pos.blast_on_capture()
        &&  eval - futility_margin(depth, improving) * (1 + pos.check_counting() + 2 * pos.must_capture() + pos.extinction_single_piece() + !pos.checking_permitted()) >= beta
        &&  eval < VALUE_KNOWN_WIN) // Do not return unproven wins
        return eval;

    // Step 8. Null move search with verification search (~40 Elo)
    if (   !PvNode
        && (ss-1)->currentMove != MOVE_NULL
        && (ss-1)->statScore < 23767
        &&  eval >= beta
        &&  eval >= ss->staticEval
        &&  ss->staticEval >= beta - 20 * depth - 22 * improving + 168 * ss->ttPv + 159 + 200 * (!pos.double_step_enabled() && pos.piece_to_char()[PAWN] != ' ')
        && !excludedMove
        &&  pos.non_pawn_material(us)
        &&  pos.count<ALL_PIECES>(~us) != pos.count<PAWN>(~us)
        && !pos.flip_enclosed_pieces()
        && (ss->ply >= thisThread->nmpMinPly || us != thisThread->nmpColor))
    {
        assert(eval - beta >= 0);

        // Null move dynamic reduction based on depth and value
        Depth R = (1090 - 300 * pos.must_capture() - 250 * !pos.checking_permitted() + 81 * depth) / 256 + std::min(int(eval - beta) / 205, pos.must_capture() || pos.blast_on_capture() ? 0 : 3);

        ss->currentMove = MOVE_NULL;
        ss->continuationHistory = &thisThread->continuationHistory[0][0][NO_PIECE][0];

        pos.do_null_move(st);

        Value nullValue = -search<NonPV>(pos, ss+1, -beta, -beta+1, depth-R, !cutNode);

        pos.undo_null_move();

        if (nullValue >= beta)
        {
            // Do not return unproven mate or TB scores
            if (nullValue >= VALUE_TB_WIN_IN_MAX_PLY)
                nullValue = beta;

            if (thisThread->nmpMinPly || (abs(beta) < VALUE_KNOWN_WIN && depth < 14))
                return nullValue;

            assert(!thisThread->nmpMinPly); // Recursive verification is not allowed

            // Do verification search at high depths, with null move pruning disabled
            // for us, until ply exceeds nmpMinPly.
            thisThread->nmpMinPly = ss->ply + 3 * (depth-R) / 4;
            thisThread->nmpColor = us;

            Value v = search<NonPV>(pos, ss, beta-1, beta, depth-R, false);

            thisThread->nmpMinPly = 0;

            if (v >= beta)
                return nullValue;
        }
    }

    probCutBeta = beta + (209 + 20 * !!pos.capture_the_flag_piece() + 50 * pos.captures_to_hand()) * (1 + pos.check_counting() + pos.extinction_single_piece()) - 44 * improving;

    // Step 9. ProbCut (~4 Elo)
    // If we have a good enough capture and a reduced search returns a value
    // much above beta, we can (almost) safely prune the previous move.
    if (   !PvNode
        &&  depth > 4
        &&  abs(beta) < VALUE_TB_WIN_IN_MAX_PLY
        // if value from transposition table is lower than probCutBeta, don't attempt probCut
        // there and in further interactions with transposition table cutoff depth is set to depth - 3
        // because probCut search has depth set to depth - 4 but we also do a move before it
        // so effective depth is equal to depth - 3
        && !(   ss->ttHit
             && tte->depth() >= depth - 3
             && ttValue != VALUE_NONE
             && ttValue < probCutBeta))
    {
        assert(probCutBeta < VALUE_INFINITE);

        MovePicker mp(pos, ttMove, probCutBeta - ss->staticEval, &captureHistory);
        int probCutCount = 0;
        bool ttPv = ss->ttPv;
        ss->ttPv = false;

        while (   (move = mp.next_move()) != MOVE_NONE
               && probCutCount < 2 + 2 * cutNode)
            if (move != excludedMove && pos.legal(move))
            {
                assert(pos.capture_or_promotion(move));
                assert(depth >= 5);

                captureOrPromotion = true;
                probCutCount++;

                ss->currentMove = move;
                ss->continuationHistory = &thisThread->continuationHistory[ss->inCheck]
                                                                          [captureOrPromotion]
                                                                          [history_slot(pos.moved_piece(move))]
                                                                          [to_sq(move)];

                pos.do_move(move, st);

                // Perform a preliminary qsearch to verify that the move holds
                value = -qsearch<NonPV>(pos, ss+1, -probCutBeta, -probCutBeta+1);

                // If the qsearch held, perform the regular search
                if (value >= probCutBeta)
                    value = -search<NonPV>(pos, ss+1, -probCutBeta, -probCutBeta+1, depth - 4, !cutNode);

                pos.undo_move(move);

                if (value >= probCutBeta)
                {
                    // if transposition table doesn't have equal or more deep info write probCut data into it
                    if ( !(ss->ttHit
                       && tte->depth() >= depth - 3
                       && ttValue != VALUE_NONE))
                        tte->save(posKey, value_to_tt(value, ss->ply), ttPv,
                            BOUND_LOWER,
                            depth - 3, move, ss->staticEval);
                    return value;
                }
            }
         ss->ttPv = ttPv;
    }

    // Step 10. If the position is not in TT, decrease depth by 2
    if (   PvNode
        && depth >= 6
        && !ttMove)
        depth -= 2;

moves_loop: // When in check, search starts from here

    ttCapture = ttMove && pos.capture_or_promotion(ttMove);

    // Step 11. A small Probcut idea, when we are in check
    probCutBeta = beta + 409;
    if (   ss->inCheck
        && !PvNode
        && depth >= 4
        && ttCapture
        && (tte->bound() & BOUND_LOWER)
        && tte->depth() >= depth - 3
        && ttValue >= probCutBeta
        && abs(ttValue) <= VALUE_KNOWN_WIN
        && abs(beta) <= VALUE_KNOWN_WIN
       )
        return probCutBeta;


    const PieceToHistory* contHist[] = { (ss-1)->continuationHistory, (ss-2)->continuationHistory,
                                          nullptr                   , (ss-4)->continuationHistory,
                                          nullptr                   , (ss-6)->continuationHistory };

    Move countermove = thisThread->counterMoves[pos.piece_on(prevSq)][prevSq];

    MovePicker mp(pos, ttMove, depth, &thisThread->mainHistory,
                                      &thisThread->lowPlyHistory,
                                      &captureHistory,
                                      contHist,
                                      countermove,
                                      ss->killers,
                                      ss->ply);

    value = bestValue;
    singularQuietLMR = moveCountPruning = false;
    bool doubleExtension = false;

    // Indicate PvNodes that will probably fail low if the node was searched
    // at a depth equal or greater than the current depth, and the result of this search was a fail low.
    bool likelyFailLow =    PvNode
                         && ttMove
                         && (tte->bound() & BOUND_UPPER)
                         && tte->depth() >= depth;

    // Step 12. Loop through all pseudo-legal moves until no moves remain
    // or a beta cutoff occurs.
    while ((move = mp.next_move(moveCountPruning)) != MOVE_NONE)
    {
      assert(is_ok(move));

      if (move == excludedMove)
          continue;

      // At root obey the "searchmoves" option and skip moves not listed in Root
      // Move List. As a consequence any illegal move is also skipped. In MultiPV
      // mode we also skip PV moves which have been already searched and those
      // of lower "TB rank" if we are in a TB root position.
      if (rootNode && !std::count(thisThread->rootMoves.begin() + thisThread->pvIdx,
                                  thisThread->rootMoves.begin() + thisThread->pvLast, move))
          continue;

      // Check for legality
      if (!rootNode && !pos.legal(move))
          continue;

      ss->moveCount = ++moveCount;

<<<<<<< HEAD
      if (rootNode && thisThread == Threads.main() && Time.elapsed() > 3000 && Options["Protocol"] != "xboard" && !Limits.silent)
=======
      if (rootNode && thisThread == Threads.main() && Time.elapsed() > 3000 && is_uci_dialect(CurrentProtocol))
>>>>>>> 35230f70
          sync_cout << "info depth " << depth
                    << " currmove " << UCI::move(pos, move)
                    << " currmovenumber " << moveCount + thisThread->pvIdx << sync_endl;
      if (PvNode)
          (ss+1)->pv = nullptr;

      extension = 0;
      captureOrPromotion = pos.capture_or_promotion(move);
      movedPiece = pos.moved_piece(move);
      givesCheck = pos.gives_check(move);

      // Calculate new depth for this move
      newDepth = depth - 1;

      // Step 13. Pruning at shallow depth (~200 Elo)
      if (  !rootNode
          && (PvNode ? prune_at_shallow_depth : true)
          && (pos.non_pawn_material(us) || pos.count<ALL_PIECES>(us) == pos.count<PAWN>(us))
          && bestValue > VALUE_TB_LOSS_IN_MAX_PLY)
      {
          // Skip quiet moves if movecount exceeds our FutilityMoveCount threshold
          moveCountPruning = moveCount >= futility_move_count(improving, depth, pos);

          // Reduced depth of the next LMR search
          int lmrDepth = std::max(newDepth - reduction(improving, depth, moveCount), 0);

          if (pos.must_capture() && pos.attackers_to(to_sq(move), ~us))
          {}
          else

          if (   captureOrPromotion
              || givesCheck)
          {
              // Capture history based pruning when the move doesn't give check
              if (   !givesCheck
                  && lmrDepth < 1
                  && captureHistory[movedPiece][to_sq(move)][type_of(pos.piece_on(to_sq(move)))] < 0)
                  continue;

              // SEE based pruning
              if (!pos.see_ge(move, Value(-218 - 120 * pos.captures_to_hand()) * depth)) // (~25 Elo)
                  continue;
          }
          else
          {
              // Continuation history based pruning (~20 Elo)
              if (   lmrDepth < 5
                  && (*contHist[0])[history_slot(movedPiece)][to_sq(move)] < CounterMovePruneThreshold
                  && (*contHist[1])[history_slot(movedPiece)][to_sq(move)] < CounterMovePruneThreshold)
                  continue;

              // Futility pruning: parent node (~5 Elo)
              if (   lmrDepth < 7
                  && !ss->inCheck
                  && !pos.extinction_single_piece()
                  && ss->staticEval + (174 + 157 * lmrDepth) * (1 + pos.check_counting()) <= alpha
                  &&  (*contHist[0])[history_slot(movedPiece)][to_sq(move)]
                    + (*contHist[1])[history_slot(movedPiece)][to_sq(move)]
                    + (*contHist[3])[history_slot(movedPiece)][to_sq(move)]
                    + (*contHist[5])[history_slot(movedPiece)][to_sq(move)] / 3 < 28255)
                  continue;

              // Prune moves with negative SEE (~20 Elo)
              if (!pos.see_ge(move, Value(-(30 - std::min(lmrDepth, 18) + 10 * !!pos.capture_the_flag_piece()) * lmrDepth * lmrDepth)))
                  continue;
          }
      }

      // Step 14. Extensions (~75 Elo)

      // Singular extension search (~70 Elo). If all moves but one fail low on a
      // search of (alpha-s, beta-s), and just one fails high on (alpha, beta),
      // then that move is singular and should be extended. To verify this we do
      // a reduced search on all the other moves but the ttMove and if the
      // result is lower than ttValue minus a margin, then we will extend the ttMove.
      if (   !rootNode
          &&  depth >= 7 - 2 * (pos.count<KING>() == 1)
          &&  move == ttMove
          && !excludedMove // Avoid recursive singular search
       /* &&  ttValue != VALUE_NONE Already implicit in the next condition */
          &&  abs(ttValue) < VALUE_KNOWN_WIN
          && (tte->bound() & BOUND_LOWER)
          &&  tte->depth() >= depth - 3)
      {
          Value singularBeta = ttValue - 2 * depth;
          Depth singularDepth = (depth - 1) / 2;

          ss->excludedMove = move;
          value = search<NonPV>(pos, ss, singularBeta - 1, singularBeta, singularDepth, cutNode);
          ss->excludedMove = MOVE_NONE;

          if (value < singularBeta)
          {
              extension = 1;
              singularQuietLMR = !ttCapture;

              // Avoid search explosion by limiting the number of double extensions to at most 3
              if (   !PvNode
                  && value < singularBeta - 93
                  && ss->doubleExtensions < 3)
              {
                  extension = 2;
                  doubleExtension = true;
              }
          }

          // Multi-cut pruning
          // Our ttMove is assumed to fail high, and now we failed high also on a reduced
          // search without the ttMove. So we assume this expected Cut-node is not singular,
          // that multiple moves fail high, and we can prune the whole subtree by returning
          // a soft bound.
          else if (singularBeta >= beta)
              return singularBeta;

          // If the eval of ttMove is greater than beta we try also if there is another
          // move that pushes it over beta, if so also produce a cutoff.
          else if (ttValue >= beta)
          {
              ss->excludedMove = move;
              value = search<NonPV>(pos, ss, beta - 1, beta, (depth + 3) / 2, cutNode);
              ss->excludedMove = MOVE_NONE;

              if (value >= beta)
                  return beta;
          }
      }
      else if (   givesCheck
               && depth > 6
               && abs(ss->staticEval) > Value(100))
          extension = 1;

      // Losing chess capture extension
      else if (    pos.must_capture()
               &&  pos.capture(move)
               &&  (ss->inCheck || MoveList<CAPTURES>(pos).size() == 1))
          extension = 1;

      // Add extension to new depth
      newDepth += extension;
      ss->doubleExtensions = (ss-1)->doubleExtensions + (extension == 2);

      // Speculative prefetch as early as possible
      // Update the current move (this must be done after singular extension search)
      ss->currentMove = move;
      ss->continuationHistory = &thisThread->continuationHistory[ss->inCheck]
                                                                [captureOrPromotion]
                                                                [history_slot(movedPiece)]
                                                                [to_sq(move)];

      // Step 15. Make the move
      pos.do_move(move, st, givesCheck);

      // Step 16. Late moves reduction / extension (LMR, ~200 Elo)
      // We use various heuristics for the sons of a node after the first son has
      // been searched. In general we would like to reduce them, but there are many
      // cases where we extend a son if it has good chances to be "interesting".
      if (    depth >= 3
          &&  moveCount > 1 + 2 * rootNode
          && !(pos.must_capture() && pos.has_capture())
          && (  !captureOrPromotion
              || (cutNode && (ss-1)->moveCount > 1)
              || !ss->ttPv)
          && (!PvNode || ss->ply > 1 || thisThread->id() % 4 != 3))
      {
          Depth r = reduction(improving, depth, moveCount);

          if (PvNode)
              r--;

          // Decrease reduction if the ttHit running average is large (~0 Elo)
          if (thisThread->ttHitAverage > 537 * TtHitAverageResolution * TtHitAverageWindow / 1024)
              r--;

          // Decrease reduction if position is or has been on the PV
          // and node is not likely to fail low. (~3 Elo)
          if (   ss->ttPv
              && !likelyFailLow)
              r -= 2;

          // Increase reduction at root and non-PV nodes when the best move does not change frequently
          if (   (rootNode || !PvNode)
              && thisThread->bestMoveChanges <= 2)
              r++;

          // Decrease reduction if opponent's move count is high (~1 Elo)
          if ((ss-1)->moveCount > 13)
              r--;

          // Decrease reduction if ttMove has been singularly extended (~1 Elo)
          if (singularQuietLMR)
              r--;

          // Increase reduction for cut nodes (~3 Elo)
          if (cutNode)
              r += 1 + !captureOrPromotion;

          if (!captureOrPromotion)
          {
              // Increase reduction if ttMove is a capture (~3 Elo)
              if (ttCapture)
                  r++;

              ss->statScore =  thisThread->mainHistory[us][from_to(move)]
                             + (*contHist[0])[history_slot(movedPiece)][to_sq(move)]
                             + (*contHist[1])[history_slot(movedPiece)][to_sq(move)]
                             + (*contHist[3])[history_slot(movedPiece)][to_sq(move)]
                             - 4923;

              // Decrease/increase reduction for moves with a good/bad history (~30 Elo)
              if (!ss->inCheck)
                  r -= ss->statScore / (14721 - 4434 * pos.captures_to_hand());
          }

          // In general we want to cap the LMR depth search at newDepth. But if
          // reductions are really negative and movecount is low, we allow this move
          // to be searched deeper than the first move, unless ttMove was extended by 2.
          Depth d = std::clamp(newDepth - r, 1, newDepth + (r < -1 && moveCount <= 5 && !doubleExtension));

          value = -search<NonPV>(pos, ss+1, -(alpha+1), -alpha, d, true);

          // If the son is reduced and fails high it will be re-searched at full depth
          doFullDepthSearch = value > alpha && d < newDepth;
          didLMR = true;
      }
      else
      {
          doFullDepthSearch = !PvNode || moveCount > 1;
          didLMR = false;
      }

      // Step 17. Full depth search when LMR is skipped or fails high
      if (doFullDepthSearch)
      {
          value = -search<NonPV>(pos, ss+1, -(alpha+1), -alpha, newDepth, !cutNode);

          // If the move passed LMR update its stats
          if (didLMR && !captureOrPromotion)
          {
              int bonus = value > alpha ?  stat_bonus(newDepth)
                                        : -stat_bonus(newDepth);

              update_continuation_histories(ss, movedPiece, to_sq(move), bonus);
          }
      }

      // For PV nodes only, do a full PV search on the first move or after a fail
      // high (in the latter case search only if value < beta), otherwise let the
      // parent node fail low with value <= alpha and try another move.
      if (PvNode && (moveCount == 1 || (value > alpha && (rootNode || value < beta))))
      {
          (ss+1)->pv = pv;
          (ss+1)->pv[0] = MOVE_NONE;

          value = -search<PV>(pos, ss+1, -beta, -alpha,
                              std::min(maxNextDepth, newDepth), false);
      }

      // Step 18. Undo move
      pos.undo_move(move);

      assert(value > -VALUE_INFINITE && value < VALUE_INFINITE);

      // Step 19. Check for a new best move
      // Finished searching the move. If a stop occurred, the return value of
      // the search cannot be trusted, and we return immediately without
      // updating best move, PV and TT.
      if (Threads.stop.load(std::memory_order_relaxed))
          return VALUE_ZERO;

      if (rootNode)
      {
          RootMove& rm = *std::find(thisThread->rootMoves.begin(),
                                    thisThread->rootMoves.end(), move);

          // PV move or new best move?
          if (moveCount == 1 || value > alpha)
          {
              rm.score = value;
              rm.selDepth = thisThread->selDepth;
              rm.pv.resize(1);

              assert((ss+1)->pv);

              for (Move* m = (ss+1)->pv; *m != MOVE_NONE; ++m)
                  rm.pv.push_back(*m);

              // We record how often the best move has been changed in each
              // iteration. This information is used for time management and LMR
              if (moveCount > 1)
                  ++thisThread->bestMoveChanges;
          }
          else
              // All other moves but the PV are set to the lowest value: this
              // is not a problem when sorting because the sort is stable and the
              // move position in the list is preserved - just the PV is pushed up.
              rm.score = -VALUE_INFINITE;
      }

      if (value > bestValue)
      {
          bestValue = value;

          if (value > alpha)
          {
              bestMove = move;

              if (PvNode && !rootNode) // Update pv even in fail-high case
                  update_pv(ss->pv, move, (ss+1)->pv);

              if (PvNode && value < beta) // Update alpha! Always alpha < beta
                  alpha = value;
              else
              {
                  assert(value >= beta); // Fail high
                  break;
              }
          }
      }

      // If the move is worse than some previously searched move, remember it to update its stats later
      if (move != bestMove)
      {
          if (captureOrPromotion && captureCount < 32)
              capturesSearched[captureCount++] = move;

          else if (!captureOrPromotion && quietCount < 64)
              quietsSearched[quietCount++] = move;
      }
    }

    // The following condition would detect a stop only after move loop has been
    // completed. But in this case bestValue is valid because we have fully
    // searched our subtree, and we can anyhow save the result in TT.
    /*
       if (Threads.stop)
        return VALUE_DRAW;
    */

    // Step 20. Check for mate and stalemate
    // All legal moves have been searched and if there are no legal moves, it
    // must be a mate or a stalemate. If we are in a singular extension search then
    // return a fail low score.

    assert(moveCount || !ss->inCheck || excludedMove || !MoveList<LEGAL>(pos).size());

    if (!moveCount)
        bestValue = excludedMove ? alpha :
                    ss->inCheck  ? pos.checkmate_value(ss->ply)
                                 : pos.stalemate_value(ss->ply);

    // If there is a move which produces search value greater than alpha we update stats of searched moves
    else if (bestMove)
        update_all_stats(pos, ss, bestMove, bestValue, beta, prevSq,
                         quietsSearched, quietCount, capturesSearched, captureCount, depth);

    // Bonus for prior countermove that caused the fail low
    else if (   (depth >= 3 || PvNode)
             && !priorCapture)
        update_continuation_histories(ss-1, pos.piece_on(prevSq), prevSq, stat_bonus(depth));

    if (PvNode)
        bestValue = std::min(bestValue, maxValue);

    // If no good move is found and the previous position was ttPv, then the previous
    // opponent move is probably good and the new position is added to the search tree.
    if (bestValue <= alpha)
        ss->ttPv = ss->ttPv || ((ss-1)->ttPv && depth > 3);
    // Otherwise, a counter move has been found and if the position is the last leaf
    // in the search tree, remove the position from the search tree.
    else if (depth > 3)
        ss->ttPv = ss->ttPv && (ss+1)->ttPv;

    // Write gathered information in transposition table
    if (!excludedMove && !(rootNode && thisThread->pvIdx))
        tte->save(posKey, value_to_tt(bestValue, ss->ply), ss->ttPv,
                  bestValue >= beta ? BOUND_LOWER :
                  PvNode && bestMove ? BOUND_EXACT : BOUND_UPPER,
                  depth, bestMove, ss->staticEval);

    assert(bestValue > -VALUE_INFINITE && bestValue < VALUE_INFINITE);

    return bestValue;
  }


  // qsearch() is the quiescence search function, which is called by the main search
  // function with zero depth, or recursively with further decreasing depth per call.
  template <NodeType nodeType>
  Value qsearch(Position& pos, Stack* ss, Value alpha, Value beta, Depth depth) {

    static_assert(nodeType != Root);
    constexpr bool PvNode = nodeType == PV;

    assert(alpha >= -VALUE_INFINITE && alpha < beta && beta <= VALUE_INFINITE);
    assert(PvNode || (alpha == beta - 1));
    assert(depth <= 0);

    Move pv[MAX_PLY+1];
    StateInfo st;
    ASSERT_ALIGNED(&st, Eval::NNUE::CacheLineSize);

    TTEntry* tte;
    Key posKey;
    Move ttMove, move, bestMove;
    Depth ttDepth;
    Value bestValue, value, ttValue, futilityValue, futilityBase, oldAlpha;
    bool pvHit, givesCheck, captureOrPromotion;
    int moveCount;

    if (PvNode)
    {
        oldAlpha = alpha; // To flag BOUND_EXACT when eval above alpha and no available moves
        (ss+1)->pv = pv;
        ss->pv[0] = MOVE_NONE;
    }

    Thread* thisThread = pos.this_thread();
    bestMove = MOVE_NONE;
    ss->inCheck = pos.checkers();
    moveCount = 0;

    Value gameResult;
    if (pos.is_game_end(gameResult, ss->ply))
        return gameResult;

    // Check for maximum ply reached
    if (ss->ply >= MAX_PLY)
        return !ss->inCheck ? evaluate(pos) : VALUE_DRAW;

    assert(0 <= ss->ply && ss->ply < MAX_PLY);

    // Decide whether or not to include checks: this fixes also the type of
    // TT entry depth that we are going to use. Note that in qsearch we use
    // only two types of depth in TT: DEPTH_QS_CHECKS or DEPTH_QS_NO_CHECKS.
    ttDepth = ss->inCheck || depth >= DEPTH_QS_CHECKS ? DEPTH_QS_CHECKS
                                                  : DEPTH_QS_NO_CHECKS;
    // Transposition table lookup
    posKey = pos.key();
    tte = TT.probe(posKey, ss->ttHit);
    ttValue = ss->ttHit ? value_from_tt(tte->value(), ss->ply, pos.rule50_count()) : VALUE_NONE;
    ttMove = ss->ttHit ? tte->move() : MOVE_NONE;
    pvHit = ss->ttHit && tte->is_pv();

    if (  !PvNode
        && ss->ttHit
        && tte->depth() >= ttDepth
        && ttValue != VALUE_NONE // Only in case of TT access race
        && (ttValue >= beta ? (tte->bound() & BOUND_LOWER)
                            : (tte->bound() & BOUND_UPPER)))
        return ttValue;

    // Evaluate the position statically
    if (ss->inCheck)
    {
        ss->staticEval = VALUE_NONE;
        bestValue = futilityBase = -VALUE_INFINITE;
    }
    else
    {
        if (ss->ttHit)
        {
            // Never assume anything about values stored in TT
            if ((ss->staticEval = bestValue = tte->eval()) == VALUE_NONE)
                ss->staticEval = bestValue = evaluate(pos);

            // Can ttValue be used as a better position evaluation?
            if (    ttValue != VALUE_NONE
                && (tte->bound() & (ttValue > bestValue ? BOUND_LOWER : BOUND_UPPER)))
                bestValue = ttValue;
        }
        else
            // In case of null move search use previous static eval with a different sign
            // and addition of two tempos
            ss->staticEval = bestValue =
            (ss-1)->currentMove != MOVE_NULL ? evaluate(pos)
                                             : -(ss-1)->staticEval;

        // Stand pat. Return immediately if static value is at least beta
        if (bestValue >= beta)
        {
            // Save gathered info in transposition table
            if (!ss->ttHit)
                tte->save(posKey, value_to_tt(bestValue, ss->ply), false, BOUND_LOWER,
                          DEPTH_NONE, MOVE_NONE, ss->staticEval);

            return bestValue;
        }

        if (PvNode && bestValue > alpha)
            alpha = bestValue;

        futilityBase = bestValue + 155;
    }

    const PieceToHistory* contHist[] = { (ss-1)->continuationHistory, (ss-2)->continuationHistory,
                                          nullptr                   , (ss-4)->continuationHistory,
                                          nullptr                   , (ss-6)->continuationHistory };

    // Initialize a MovePicker object for the current position, and prepare
    // to search the moves. Because the depth is <= 0 here, only captures,
    // queen promotions, and other checks (only if depth >= DEPTH_QS_CHECKS)
    // will be generated.
    MovePicker mp(pos, ttMove, depth, &thisThread->mainHistory,
                                      &thisThread->captureHistory,
                                      contHist,
                                      to_sq((ss-1)->currentMove));

    // Loop through the moves until no moves remain or a beta cutoff occurs
    while ((move = mp.next_move()) != MOVE_NONE)
    {
      assert(is_ok(move));

      givesCheck = pos.gives_check(move);
      captureOrPromotion = pos.capture_or_promotion(move);

      moveCount++;

      // Futility pruning and moveCount pruning
      if (    bestValue > VALUE_TB_LOSS_IN_MAX_PLY
          && !givesCheck
          && !(   pos.extinction_value() == -VALUE_MATE
               && pos.piece_on(to_sq(move))
               && pos.extinction_piece_types().find(type_of(pos.piece_on(to_sq(move)))) != pos.extinction_piece_types().end())
          &&  futilityBase > -VALUE_KNOWN_WIN
          &&  type_of(move) != PROMOTION)
      {

          if (moveCount > 2)
              continue;

          futilityValue = futilityBase + PieceValue[EG][pos.piece_on(to_sq(move))];

          if (futilityValue <= alpha)
          {
              bestValue = std::max(bestValue, futilityValue);
              continue;
          }

          if (futilityBase <= alpha && !pos.see_ge(move, VALUE_ZERO + 1))
          {
              bestValue = std::max(bestValue, futilityBase);
              continue;
          }
      }

      // Do not search moves with negative SEE values
      if (    bestValue > VALUE_TB_LOSS_IN_MAX_PLY
          && !pos.see_ge(move))
          continue;

      // Speculative prefetch as early as possible
      prefetch(TT.first_entry(pos.key_after(move)));

      // Check for legality just before making the move
      if (!pos.legal(move))
      {
          moveCount--;
          continue;
      }

      ss->currentMove = move;
      ss->continuationHistory = &thisThread->continuationHistory[ss->inCheck]
                                                                [captureOrPromotion]
                                                                [history_slot(pos.moved_piece(move))]
                                                                [to_sq(move)];

      // Continuation history based pruning
      if (  !captureOrPromotion
          && bestValue > VALUE_TB_LOSS_IN_MAX_PLY
          && (*contHist[0])[history_slot(pos.moved_piece(move))][to_sq(move)] < CounterMovePruneThreshold
          && (*contHist[1])[history_slot(pos.moved_piece(move))][to_sq(move)] < CounterMovePruneThreshold)
          continue;

      // Make and search the move
      pos.do_move(move, st, givesCheck);
      value = -qsearch<nodeType>(pos, ss+1, -beta, -alpha, depth - 1);
      pos.undo_move(move);

      assert(value > -VALUE_INFINITE && value < VALUE_INFINITE);

      // Check for a new best move
      if (value > bestValue)
      {
          bestValue = value;

          if (value > alpha)
          {
              bestMove = move;

              if (PvNode) // Update pv even in fail-high case
                  update_pv(ss->pv, move, (ss+1)->pv);

              if (PvNode && value < beta) // Update alpha here!
                  alpha = value;
              else
                  break; // Fail high
          }
       }
    }

    // All legal moves have been searched. A special case: if we're in check
    // and no legal moves were found, it is checkmate.
    if (ss->inCheck && bestValue == -VALUE_INFINITE)
    {
        assert(!MoveList<LEGAL>(pos).size());

        return pos.checkmate_value(ss->ply); // Plies to mate from the root
    }

    // Save gathered info in transposition table
    tte->save(posKey, value_to_tt(bestValue, ss->ply), pvHit,
              bestValue >= beta ? BOUND_LOWER :
              PvNode && bestValue > oldAlpha  ? BOUND_EXACT : BOUND_UPPER,
              ttDepth, bestMove, ss->staticEval);

    assert(bestValue > -VALUE_INFINITE && bestValue < VALUE_INFINITE);

    return bestValue;
  }


  // value_to_tt() adjusts a mate or TB score from "plies to mate from the root" to
  // "plies to mate from the current position". Standard scores are unchanged.
  // The function is called before storing a value in the transposition table.

  Value value_to_tt(Value v, int ply) {

    assert(v != VALUE_NONE);

    return  v >= VALUE_TB_WIN_IN_MAX_PLY  ? v + ply
          : v <= VALUE_TB_LOSS_IN_MAX_PLY ? v - ply : v;
  }


  // value_from_tt() is the inverse of value_to_tt(): it adjusts a mate or TB score
  // from the transposition table (which refers to the plies to mate/be mated from
  // current position) to "plies to mate/be mated (TB win/loss) from the root". However,
  // for mate scores, to avoid potentially false mate scores related to the 50 moves rule
  // and the graph history interaction, we return an optimal TB score instead.

  Value value_from_tt(Value v, int ply, int r50c) {

    if (v == VALUE_NONE)
        return VALUE_NONE;

    if (v >= VALUE_TB_WIN_IN_MAX_PLY)  // TB win or better
    {
        if (v >= VALUE_MATE_IN_MAX_PLY && VALUE_MATE - v > 99 - r50c)
            return VALUE_MATE_IN_MAX_PLY - 1; // do not return a potentially false mate score

        return v - ply;
    }

    if (v <= VALUE_TB_LOSS_IN_MAX_PLY) // TB loss or worse
    {
        if (v <= VALUE_MATED_IN_MAX_PLY && VALUE_MATE + v > 99 - r50c)
            return VALUE_MATED_IN_MAX_PLY + 1; // do not return a potentially false mate score

        return v + ply;
    }

    return v;
  }


  // update_pv() adds current move and appends child pv[]

  void update_pv(Move* pv, Move move, Move* childPv) {

    for (*pv++ = move; childPv && *childPv != MOVE_NONE; )
        *pv++ = *childPv++;
    *pv = MOVE_NONE;
  }


  // update_all_stats() updates stats at the end of search() when a bestMove is found

  void update_all_stats(const Position& pos, Stack* ss, Move bestMove, Value bestValue, Value beta, Square prevSq,
                        Move* quietsSearched, int quietCount, Move* capturesSearched, int captureCount, Depth depth) {

    int bonus1, bonus2;
    Color us = pos.side_to_move();
    Thread* thisThread = pos.this_thread();
    CapturePieceToHistory& captureHistory = thisThread->captureHistory;
    Piece moved_piece = pos.moved_piece(bestMove);
    PieceType captured = type_of(pos.piece_on(to_sq(bestMove)));

    bonus1 = stat_bonus(depth + 1);
    bonus2 = bestValue > beta + PawnValueMg ? bonus1                                 // larger bonus
                                            : std::min(bonus1, stat_bonus(depth));   // smaller bonus

    if (!pos.capture_or_promotion(bestMove))
    {
        // Increase stats for the best move in case it was a quiet move
        update_quiet_stats(pos, ss, bestMove, bonus2, depth);

        // Decrease stats for all non-best quiet moves
        for (int i = 0; i < quietCount; ++i)
        {
            thisThread->mainHistory[us][from_to(quietsSearched[i])] << -bonus2;
            update_continuation_histories(ss, pos.moved_piece(quietsSearched[i]), to_sq(quietsSearched[i]), -bonus2);
        }
    }
    else
        // Increase stats for the best move in case it was a capture move
        captureHistory[moved_piece][to_sq(bestMove)][captured] << bonus1;

    // Extra penalty for a quiet early move that was not a TT move or
    // main killer move in previous ply when it gets refuted.
    if (   ((ss-1)->moveCount == 1 + (ss-1)->ttHit || ((ss-1)->currentMove == (ss-1)->killers[0]))
        && !pos.captured_piece())
            update_continuation_histories(ss-1, pos.piece_on(prevSq), prevSq, -bonus1);

    // Decrease stats for all non-best capture moves
    for (int i = 0; i < captureCount; ++i)
    {
        moved_piece = pos.moved_piece(capturesSearched[i]);
        captured = type_of(pos.piece_on(to_sq(capturesSearched[i])));
        captureHistory[moved_piece][to_sq(capturesSearched[i])][captured] << -bonus1;
    }
  }


  // update_continuation_histories() updates histories of the move pairs formed
  // by moves at ply -1, -2, -4, and -6 with current move.

  void update_continuation_histories(Stack* ss, Piece pc, Square to, int bonus) {

    for (int i : {1, 2, 4, 6})
    {
        // Only update first 2 continuation histories if we are in check
        if (ss->inCheck && i > 2)
            break;
        if (is_ok((ss-i)->currentMove))
            (*(ss-i)->continuationHistory)[history_slot(pc)][to] << bonus;
    }
  }


  // update_quiet_stats() updates move sorting heuristics

  void update_quiet_stats(const Position& pos, Stack* ss, Move move, int bonus, int depth) {

    // Update killers
    if (ss->killers[0] != move)
    {
        ss->killers[1] = ss->killers[0];
        ss->killers[0] = move;
    }

    Color us = pos.side_to_move();
    Thread* thisThread = pos.this_thread();
    thisThread->mainHistory[us][from_to(move)] << bonus;
    update_continuation_histories(ss, pos.moved_piece(move), to_sq(move), bonus);

    // Penalty for reversed move in case of moved piece not being a pawn
    if (type_of(pos.moved_piece(move)) != PAWN && type_of(move) != DROP)
        thisThread->mainHistory[us][from_to(reverse_move(move))] << -bonus;

    // Update countermove history
    if (is_ok((ss-1)->currentMove))
    {
        Square prevSq = to_sq((ss-1)->currentMove);
        thisThread->counterMoves[pos.piece_on(prevSq)][prevSq] = move;
    }

    // Update low ply history
    if (depth > 11 && ss->ply < MAX_LPH)
        thisThread->lowPlyHistory[ss->ply][from_to(move)] << stat_bonus(depth - 7);
  }

  // When playing with strength handicap, choose best move among a set of RootMoves
  // using a statistical rule dependent on 'level'. Idea by Heinz van Saanen.

  Move Skill::pick_best(size_t multiPV) {

    const RootMoves& rootMoves = Threads.main()->rootMoves;
    static PRNG rng(now()); // PRNG sequence should be non-deterministic

    // RootMoves are already sorted by score in descending order
    Value topScore = rootMoves[0].score;
    int delta = std::min(topScore - rootMoves[multiPV - 1].score, PawnValueMg);
    int weakness = 120 - 2 * level;
    int maxScore = -VALUE_INFINITE;

    // Choose best move. For each move score we add two terms, both dependent on
    // weakness. One is deterministic and bigger for weaker levels, and one is
    // random. Then we choose the move with the resulting highest score.
    for (size_t i = 0; i < multiPV; ++i)
    {
        // This is our magic formula
        int push = (  weakness * int(topScore - rootMoves[i].score)
                    + delta * (rng.rand<unsigned>() % weakness)) / 128;

        if (rootMoves[i].score + push >= maxScore)
        {
            maxScore = rootMoves[i].score + push;
            best = rootMoves[i].pv[0];
        }
    }

    return best;
  }

} // namespace


/// MainThread::check_time() is used to print debug info and, more importantly,
/// to detect when we are out of available time and thus stop the search.

void MainThread::check_time() {

  if (--callsCnt > 0)
      return;

  // When using nodes, ensure checking rate is not lower than 0.1% of nodes
  callsCnt = Limits.nodes ? std::min(1024, int(Limits.nodes / 1024)) : 1024;

  static TimePoint lastInfoTime = now();

  TimePoint elapsed = Time.elapsed();
  TimePoint tick = Limits.startTime + elapsed;

  if (tick - lastInfoTime >= 1000)
  {
      lastInfoTime = tick;
      dbg_print();
  }

  // We should not stop pondering until told so by the GUI
  if (ponder)
      return;

  // rootPos is uninitialized for MCTS search, so skip this check
  /*if (   rootPos.two_boards()
      && Time.elapsed() < Limits.time[rootPos.side_to_move()] - 1000
      && (Partner.sitRequested || (Partner.weDead && !Partner.partnerDead) || Partner.weVirtualWin))
      return;*/

  if (   (Limits.use_time_management() && (elapsed > Time.maximum() - 10 || stopOnPonderhit))
      || (Limits.movetime && elapsed >= Limits.movetime)
      || (Limits.nodes && Threads.nodes_searched() >= (uint64_t)Limits.nodes))
      Threads.stop = true;
}


/// UCI::pv() formats PV information according to the UCI protocol. UCI requires
/// that all (if any) unsearched PV lines are sent using a previous search score.

string UCI::pv(const Position& pos, Depth depth, Value alpha, Value beta) {

  std::stringstream ss;
  TimePoint elapsed = Time.elapsed() + 1;
  const RootMoves& rootMoves = pos.this_thread()->rootMoves;
  size_t pvIdx = pos.this_thread()->pvIdx;
  size_t multiPV = std::min((size_t)Options["MultiPV"], rootMoves.size());
  uint64_t nodesSearched = Threads.nodes_searched();
  uint64_t tbHits = Threads.tb_hits() + (pos.this_thread()->rootInTB ? rootMoves.size() : 0);

  for (size_t i = 0; i < multiPV; ++i)
  {
      bool updated = rootMoves[i].score != -VALUE_INFINITE;

      if (depth == 1 && !updated && i > 0)
          continue;

      Depth d = updated ? depth : std::max(1, depth - 1);
      Value v = updated ? rootMoves[i].score : rootMoves[i].previousScore;

      if (v == -VALUE_INFINITE)
          v = VALUE_ZERO;

      bool tb = pos.this_thread()->rootInTB && abs(v) < VALUE_MATE_IN_MAX_PLY;
      v = tb ? rootMoves[i].tbScore : v;

      if (ss.rdbuf()->in_avail()) // Not at first line
          ss << "\n";

      if (CurrentProtocol == XBOARD)
      {
          ss << d << " "
             << UCI::value(v) << " "
             << elapsed / 10 << " "
             << nodesSearched << " "
             << rootMoves[i].selDepth << " "
             << nodesSearched * 1000 / elapsed << " "
             << tbHits << "\t";

          // Do not print PVs with virtual drops in bughouse variants
          if (!pos.two_boards())
              for (Move m : rootMoves[i].pv)
                  ss << " " << UCI::move(pos, m);
      }
      else
      {
      ss << "info"
         << " depth "    << d
         << " seldepth " << rootMoves[i].selDepth
         << " multipv "  << i + 1
         << " score "    << UCI::value(v);

      if (Options["UCI_ShowWDL"])
          ss << UCI::wdl(v, pos.game_ply());

      if (!tb && i == pvIdx)
          ss << (v >= beta ? " lowerbound" : v <= alpha ? " upperbound" : "");

      ss << " nodes "    << nodesSearched
         << " nps "      << nodesSearched * 1000 / elapsed;

      if (elapsed > 1000) // Earlier makes little sense
          ss << " hashfull " << TT.hashfull();

      ss << " tbhits "   << tbHits
         << " time "     << elapsed
         << " pv";

      for (Move m : rootMoves[i].pv)
          ss << " " << UCI::move(pos, m);
      }
  }

  return ss.str();
}


/// RootMove::extract_ponder_from_tt() is called in case we have no ponder move
/// before exiting the search, for instance, in case we stop the search during a
/// fail high at root. We try hard to have a ponder move to return to the GUI,
/// otherwise in case of 'ponder on' we have nothing to think on.

bool RootMove::extract_ponder_from_tt(Position& pos) {

    StateInfo st;
    ASSERT_ALIGNED(&st, Eval::NNUE::CacheLineSize);

    bool ttHit;

    assert(pv.size() == 1);

    if (pv[0] == MOVE_NONE)
        return false;

    pos.do_move(pv[0], st);
    TTEntry* tte = TT.probe(pos.key(), ttHit);

    if (ttHit)
    {
        Move m = tte->move(); // Local copy to be SMP safe
        if (MoveList<LEGAL>(pos).contains(m))
            pv.push_back(m);
    }

    pos.undo_move(pv[0]);
    return pv.size() > 1;
}

void Tablebases::rank_root_moves(Position& pos, Search::RootMoves& rootMoves) {

    pos.this_thread()->Cardinality = int(Options["SyzygyProbeLimit"]);
    pos.this_thread()->ProbeDepth = int(Options["SyzygyProbeDepth"]);
    pos.this_thread()->UseRule50 = bool(Options["Syzygy50MoveRule"]);
    pos.this_thread()->rootInTB = false;

    auto& cardinality = pos.this_thread()->Cardinality;
    auto& probeDepth = pos.this_thread()->ProbeDepth;
    auto& rootInTB = pos.this_thread()->rootInTB;
    bool dtz_available = true;

    // Tables with fewer pieces than SyzygyProbeLimit are searched with
    // ProbeDepth == DEPTH_ZERO
    if (cardinality > Tablebases::MaxCardinality)
    {
        cardinality = Tablebases::MaxCardinality;
        probeDepth = 0;
    }

    if (cardinality >= popcount(pos.pieces()) && !pos.can_castle(ANY_CASTLING))
    {
        // Rank moves using DTZ tables
        rootInTB = root_probe(pos, rootMoves);

        if (!rootInTB)
        {
            // DTZ tables are missing; try to rank moves using WDL tables
            dtz_available = false;
            rootInTB = root_probe_wdl(pos, rootMoves);
        }
    }

    if (rootInTB)
    {
        // Sort moves according to TB rank
        std::stable_sort(rootMoves.begin(), rootMoves.end(),
                  [](const RootMove &a, const RootMove &b) { return a.tbRank > b.tbRank; } );

        // Probe during search only if DTZ is not available and we are winning
        if (dtz_available || rootMoves[0].tbScore <= VALUE_DRAW)
            cardinality = 0;
    }
    else
    {
        // Clean up if root_probe() and root_probe_wdl() have failed
        for (auto& m : rootMoves)
            m.tbRank = 0;
    }

}

// --- expose the functions such as fixed depth search used for learning to the outside
namespace Search
{
  // For learning, prepare a stub that can call search,qsearch() from one thread.
  // From now on, it is better to have a Searcher and prepare a substitution table for each thread like Apery.
  // It might have been good.

  // Initialization for learning.
  // Called from Tools::search(),Tools::qsearch().
  static bool init_for_search(Position& pos, Stack* ss)
  {

    // RootNode requires ss->ply == 0.
    // Because it clears to zero, ss->ply == 0, so it's okay...

    std::memset(ss - 7, 0, 10 * sizeof(Stack));

    // Regarding this_thread.

    {
      auto th = pos.this_thread();

      th->completedDepth = 0;
      th->selDepth = 0;
      th->rootDepth = 0;
      th->nmpMinPly = th->bestMoveChanges = th->failedHighCnt = 0;
      th->ttHitAverage = TtHitAverageWindow * TtHitAverageResolution / 2;

      // Zero initialization of the number of search nodes
      th->nodes = 0;

      // Clear all history types. This initialization takes a little time, and
      // the accuracy of the search is rather low, so the good and bad are
      // not well understood.

      // th->clear();

      for (int i = 7; i > 0; i--)
          (ss - i)->continuationHistory = &th->continuationHistory[0][0][NO_PIECE][0]; // Use as a sentinel

      // set rootMoves
      auto& rootMoves = th->rootMoves;

      rootMoves.clear();
      for (auto m: MoveList<LEGAL>(pos))
        rootMoves.push_back(Search::RootMove(m));

      // Check if we're at a terminal node. Otherwise we end up returning
      // malformed PV later on.
      if (rootMoves.empty())
        return false;

      Tablebases::rank_root_moves(pos, rootMoves);
    }

    return true;
  }

  // Stationary search.
  //
  // Precondition) Search thread is set by pos.set_this_thread(Threads[thread_id]).
  // Also, when Threads.stop arrives, the search is interrupted, so the PV at that time is not correct.
  // After returning from search(), if Threads.stop == true, do not use the search result.
  // Also, note that before calling, if you do not call it with Threads.stop == false, the search will be interrupted and it will return.
  //
  // If it is clogged, MOVE_RESIGN is returned in the PV array.
  //
  //Although it was possible to specify alpha and beta with arguments, this will show the result when searching in that window
  // Because it writes to the substitution table, the value that can be pruned is written to that window when learning
  // As it has a bad effect, I decided to stop allowing the window range to be specified.
  ValueAndPV qsearch(Position& pos)
  {
    Stack stack[MAX_PLY+10], *ss = stack+7;
    Move  pv[MAX_PLY+1];

    if (!init_for_search(pos, ss))
      return {};

    ss->pv = pv; // For the time being, it must be a dummy and somewhere with a buffer.

    if (pos.is_optional_game_end()) {
      // Return draw value if draw.
      return { VALUE_DRAW, {} };
    }

    // Is it stuck?
    if (MoveList<LEGAL>(pos).size() == 0)
    {
      // Return the mated value if checkmated.
      return { mated_in(/*ss->ply*/ 0 + 1), {} };
    }

    auto bestValue = Stockfish::qsearch<PV>(pos, ss, -VALUE_INFINITE, VALUE_INFINITE, 0);

    // Returns the PV obtained.
    std::vector<Move> pvs;
    for (Move* p = &ss->pv[0]; is_ok(*p); ++p)
      pvs.push_back(*p);

    return ValueAndPV(bestValue, pvs);
  }

  // Normal search. Depth depth (specified as an integer).
  // 3 If you want a score for hand reading,
  // auto v = search(pos,3);
  // Do something like
  // Evaluation value is obtained in v.first and PV is obtained in v.second.
  // When multi pv is enabled, you can get the PV (reading line) array in pos.this_thread()->rootMoves[N].pv.
  // Specify multi pv with the argument multiPV of this function. (The value of Options["MultiPV"] is ignored)
  //
  // Declaration win judgment is not done as root (because it is troublesome to handle), so it is not done here.
  // Handle it by the caller.
  //
  // Precondition) Search thread is set by pos.set_this_thread(Threads[thread_id]).
  // Also, when Threads.stop arrives, the search is interrupted, so the PV at that time is not correct.
  // After returning from search(), if Threads.stop == true, do not use the search result.
  // Also, note that before calling, if you do not call it with Threads.stop == false, the search will be interrupted and it will return.

  ValueAndPV search(Position& pos, int depth_, size_t multiPV /* = 1 */, uint64_t nodesLimit /* = 0 */)
  {
    std::vector<Move> pvs;

    Depth depth = depth_;
    if (depth < 0)
      return std::pair<Value, std::vector<Move>>(Eval::evaluate(pos), std::vector<Move>());

    if (depth == 0)
      return qsearch(pos);

    Stack stack[MAX_PLY + 10], * ss = stack + 7;
    Move pv[MAX_PLY + 1];

    if (!init_for_search(pos, ss))
      return {};

	ss->pv = pv; // For the time being, it must be a dummy and somewhere with a buffer.

    // Initialize the variables related to this_thread
    auto th = pos.this_thread();
    auto& rootDepth = th->rootDepth;
    auto& pvIdx = th->pvIdx;
    auto& pvLast = th->pvLast;
    auto& rootMoves = th->rootMoves;
    auto& completedDepth = th->completedDepth;
    auto& selDepth = th->selDepth;

     // A function to search the top N of this stage as best move
     //size_t multiPV = Options["MultiPV"];

     // Do not exceed the number of moves in this situation
    multiPV = std::min(multiPV, rootMoves.size());

     // If you do not multiply the node limit by the value of MultiPV, you will not be thinking about the same node for one candidate hand when you fix the depth and have MultiPV.
    nodesLimit *= multiPV;

    Value alpha = -VALUE_INFINITE;
    Value beta = VALUE_INFINITE;
    Value delta = -VALUE_INFINITE;
    Value bestValue = -VALUE_INFINITE;

    while ((rootDepth += 1) <= depth
      // exit this loop even if the node limit is exceeded
      // The number of search nodes is passed in the argument of this function.
      && !(nodesLimit /* limited nodes */ && th->nodes.load(std::memory_order_relaxed) >= nodesLimit)
      )
    {
      for (RootMove& rm : rootMoves)
        rm.previousScore = rm.score;

      size_t pvFirst = 0;
      pvLast = 0;

      // MultiPV loop. We perform a full root search for each PV line
      for (pvIdx = 0; pvIdx < multiPV && !Threads.stop; ++pvIdx)
      {
        if (pvIdx == pvLast)
        {
          pvFirst = pvLast;
          for (pvLast++; pvLast < rootMoves.size(); pvLast++)
            if (rootMoves[pvLast].tbRank != rootMoves[pvFirst].tbRank)
              break;
        }

        // selDepth output with USI info for each depth and PV line
        selDepth = 0;

        // Switch to aspiration search for depth 5 and above.
        if (rootDepth >= 4)
        {
            Value prev = rootMoves[pvIdx].previousScore;
            delta = Value(17);
            alpha = std::max(prev - delta,-VALUE_INFINITE);
            beta  = std::min(prev + delta, VALUE_INFINITE);
        }

        while (true)
        {
          Depth adjustedDepth = std::max(1, rootDepth);
          bestValue = Stockfish::search<Root>(pos, ss, alpha, beta, adjustedDepth, false);

          stable_sort(rootMoves.begin() + pvIdx, rootMoves.end());
          //my_stable_sort(pos.this_thread()->thread_id(),&rootMoves[0] + pvIdx, rootMoves.size() - pvIdx);

          // Expand aspiration window for fail low/high.
          // However, if it is the value specified by the argument, it will be treated as fail low/high and break.
          if (bestValue <= alpha)
          {
            beta = (alpha + beta) / 2;
            alpha = std::max(bestValue - delta, -VALUE_INFINITE);
          }
          else if (bestValue >= beta)
          {
            beta = std::min(bestValue + delta, VALUE_INFINITE);
          }
          else
            break;

          delta += delta / 4 + 5;
          assert(-VALUE_INFINITE <= alpha && beta <= VALUE_INFINITE);

          // runaway check
          //assert(th->nodes.load(std::memory_order_relaxed) <= 1000000 );
        }

        stable_sort(rootMoves.begin(), rootMoves.begin() + pvIdx + 1);
        //my_stable_sort(pos.this_thread()->thread_id() , &rootMoves[0] , pvIdx + 1);

      } // multi PV

      completedDepth = rootDepth;
    }

    // Pass PV_is(ok) to eliminate this PV, there may be NULL_MOVE in the middle.
    // MOVE_WIN has never been thrust. (For now)
    for (Move move : rootMoves[0].pv)
    {
      if (!is_ok(move))
        break;
      pvs.push_back(move);
    }

    //sync_cout << rootDepth << sync_endl;

    // Considering multiPV, the score of rootMoves[0] is returned as bestValue.
    bestValue = rootMoves[0].score;

    return ValueAndPV(bestValue, pvs);
  }



  // This implementation of the MCTS is heavily based on Stephane Nicolet's work here
  // https://github.com/snicolet/Stockfish/commit/28501872a1e7ce84dd1f38ab9e59c5adb0d24b41
  // and the adjusted implementation of it in ShashChess https://github.com/amchess/ShashChess

  namespace MCTS
  {
    static constexpr float sigmoidScale = 600.0f;

    static inline float fast_sigmoid(float x) {
      bool negative = x < 0.0f;
      if (negative)
        x = -x;
      const float xx = x*x;
      const float v = 1.0f / (1.0f + 1.0f / (1.0f + x + xx*(0.555f + xx*0.143f)));
      if (negative)
        return 1.0f - v;
      else
        return v;
    }

    static inline Value reward_to_value(float r) {
        if (r > 0.99f) return  VALUE_KNOWN_WIN;
        if (r < 0.01f) return -VALUE_KNOWN_WIN;

        return Value(-sigmoidScale * std::log(1.0f/r - 1.0f));
    }

    static inline float value_to_reward(Value v) {
      return fast_sigmoid(static_cast<float>(v) * (1.0f / sigmoidScale));
    }

    // struct MCTSNode : store info at one node of the MCTS algorithm

    struct MCTSNode {

      Key                    posKey            = 0;           // for consistency checks
      MCTSNode*              parent            = nullptr;     // only nullptr for the root node
      unique_ptr<MCTSNode[]> children          = nullptr;     // only nullptr for nodes that have not been expanded
      uint64_t               numVisits         = 0;           // the number of playouts for this node and all descendants
      Value                  leafSearchEval    = VALUE_NONE;  // the evaluation from AB playout
      float                  prior             = 0.0f;        // the policy, currently a rough estimation based on the playout of the parent
      float                  actionValue       = 0.0f;        // the accumulated rewards
      float                  actionValueWeight = 0.0f;        // the maximum value for the accumulater rewards
      Move                   prevMove          = MOVE_NONE;   // the move on the edge from the parent
      int                    numChildren       = 0;           // the number of legal moves, filled on expansion
      int                    childId           = 0;           // the index of this node in the parent's children array
      Depth                  leafSearchDepth   = DEPTH_NONE;  // the depth with which the AB playout was done
      bool                   isTerminal        = false;       // whether the node is terminal. Terminal nodes are always "expanded" immediately.


      // ucb_value() calculates the upper confidence bound of a child.
      // When searching for the node to expand/playout we take one with the highest ucb.

      float ucb_value(MCTSNode& child, float explorationFactor, bool flipPerspective = false) const
      {

        assert(explorationFactor >= 0.0f);
        assert(child.actionValue >= 0.0f);
        assert(child.actionValueWeight >= 0.0f);
        assert(child.actionValue <= child.actionValueWeight);
        assert(child.prior >= 0.0f);
        assert(child.prior <= 1.0f);

        // For the nodes which have not been played-out we use the prior.
        // Otherwise we have some averaged score or the eval already.
        float reward = child.numVisits == 0 ? child.prior
                                            : child.actionValue / child.actionValueWeight;

        if (flipPerspective)
          reward = 1.0f - reward;

        // The exploration factor.
        // In theory unplayed nodes should have priority, but we
        // add 1 to avoid div by 0 so they might not always be prioritized.

        if (explorationFactor != 0.0f)
          reward +=
            explorationFactor
            * std::sqrt(std::log(1.0 + numVisits) / (1.0 + child.numVisits));

        assert(!std::isnan(reward));
        assert(reward >= 0.0f);

        return reward;
      }


      // get_best_child() returns a const reference to the best child node,
      // according to the UCB value.

      const MCTSNode& get_best_child(float explorationFactor) const
      {

        assert(!is_leaf());
        assert(numChildren > 0);

        if (numChildren == 1)
        {
          assert(children[0].childId == 0);
          return children[0];
        }

        int bestIdx = -1;
        float bestValue = std::numeric_limits<float>::lowest();
        for (int i = 0 ; i < numChildren ; ++i)
        {
          MCTSNode& child = children[i];
          // The "best" is the one with the best UCB.
          // Child values are with opposite signs.
          const float r = ucb_value(child, explorationFactor, true);
          if (r > bestValue)
          {
            bestIdx = i;
            bestValue = r;
          }
        }

        assert(bestIdx >= 0);
        assert(bestIdx < numChildren);
        assert(children[bestIdx].childId == bestIdx);

        return children[bestIdx];
      }


      // get_best_child() : like the previous one, but does not return a const reference

      MCTSNode& get_best_child(float explorationFactor) {
        return const_cast<MCTSNode&>(static_cast<const MCTSNode*>(this)->get_best_child(explorationFactor));
      }


      // get_best_move() returns a pair (move,value) leading to the best child,
      // according to the action value heuristic.

      std::pair<Move, Value> get_best_move() const {

        assert(!is_leaf());
        assert(numChildren > 0);

        int bestIdx = -1;
        float bestValue = std::numeric_limits<float>::lowest();
        for (int i = 0; i < numChildren ; ++i)
        {
          MCTSNode& child = children[i];
          // The "best" is the one with the best action value.
          // Child values are with opposite signs.
          const float r = 1.0f - (child.actionValue / child.actionValueWeight);
          if (r > bestValue)
          {
            bestIdx = i;
            bestValue = r;
          }
        }

        assert(bestIdx >= 0);
        assert(bestIdx < numChildren);
        assert(children[bestIdx].childId == bestIdx);

        return { children[bestIdx].prevMove, reward_to_value(bestValue) };
      }


      // get_child_by_move() finds a child, given the move that leads to it

      const MCTSNode* get_child_by_move(Move move) const {
        for (int i = 0; i < numChildren ; ++i)
        {
          MCTSNode& child = children[i];
          if (child.prevMove == move)
            return &child;
        }

        return nullptr;
      }


      // get_child_by_move() : like the previous one, but does not return a const

      MCTSNode* get_child_by_move(Move move) {
        return const_cast<MCTSNode*>(static_cast<const MCTSNode*>(this)->get_child_by_move(move));
      }


      // is_root() returns true when node is the root

      bool is_root() const {
        return parent == nullptr;
      }

      // is_leaf() returns true when node is a leaf

      bool is_leaf() const {
        return children == nullptr;
      }
    };


    // struct BackpropValues is a structure to manipulate the kind of stuff
    // that needs to be back-propagated down and up the tree by MCTS.

    struct BackpropValues {

      uint64_t numVisits = 0;
      float actionValue = 0.0f;
      float actionValueWeight = 0.0f;

      // We always keep everything for the side to move perspective.
      // When changing the side the score flips.
      void flip_side() {
        assert(actionValueWeight >= actionValue);
        assert(actionValue >= 0.0f);
        assert(actionValueWeight >= 0.0f);

        actionValue = actionValueWeight - actionValue;
      }
    };


    // struct MonteCarloTreeSearch implements the methods for the MCTS algorithm

    struct MonteCarloTreeSearch {

      // IMPORTANT:
      // The position is stateful so we always have one.
      // It has to match certain expectations in different functions.
      // For example when looking for the node to expand the pos must correspond
      // to the root mcts node. When expanding the node it must correspond to the
      // node being expanded, etc.

      static constexpr Depth terminalEvalDepth = Depth(255);

      // We add a lot of stuff to the actionValue, but the weights differ.
      // The prior is currently bad so low weight,
      static constexpr float priorWeight    = 0.01f;
      static constexpr float terminalWeight = 1.0f;   // could be increased? Different for wins/draws?
      static constexpr float normalWeight   = 1.0f;

      static_assert(priorWeight    > 0.0f);
      static_assert(terminalWeight > 0.0f);
      static_assert(normalWeight   > 0.0f);

      MonteCarloTreeSearch() {}
      MonteCarloTreeSearch(const MonteCarloTreeSearch&) = delete;


      // search_new() : let's start the search !

      ValueAndPV search_new(
        Position& pos,
        std::uint64_t maxPlayouts,
        Depth leafDepth,
        float explorationFactor = 0.25f) {

        init_for_mcts_search(pos);
        return search_continue(pos, maxPlayouts, leafDepth, explorationFactor);
      }


      // search_continue_after_move() : continue after a move and reuse the relevant
      // part of the tree. The prevMove is the move that lead to position 'pos'.
      //
      // TODO: make the node limit be the total.

      ValueAndPV search_continue_after_move( Position& pos,
                                             Move prevMove,
                                             std::uint64_t maxPlayouts,
                                             Depth leafDepth,
                                             float explorationFactor = 0.25f) {
        do_move_at_root(pos, prevMove);
        return search_continue(pos, maxPlayouts, leafDepth, explorationFactor);
      }


      // get_all_continuations() is missing description

      std::vector<MctsContinuation> get_all_continuations() const {

        std::vector<MctsContinuation> continuations;
        continuations.resize(rootNode.numChildren);

        for (int i = 0; i < rootNode.numChildren; ++i)
        {
            MCTSNode& child = rootNode.children[i];

            auto& cont = continuations[i];

            cont.numVisits   = child.numVisits;
            cont.value       = reward_to_value(cont.actionValue);
            cont.pv          = get_pv(child);
            cont.actionValue = 1.0f - (child.actionValue / child.actionValueWeight); // child value is with opposite sign
        }

        std::stable_sort( continuations.begin(),
                          continuations.end(),
                          [](const auto& lhs, const auto& rhs) { return lhs.value > rhs.value; }
        );

        return continuations;
      }


      // search_continue() : continues with the same tree

      ValueAndPV search_continue( Position& pos,
                                  std::uint64_t maxPlayouts,
                                  Depth leafDepth,
                                  float explorationFactor = 0.25f) {

        if (rootNode.leafSearchDepth == DEPTH_NONE)
          do_playout(pos, rootNode, leafDepth);

        while (numPlayouts < maxPlayouts)
        {
          debug << "Starting iteration " << numPlayouts << endl;
          do_search_iteration(pos, leafDepth, explorationFactor);
        }

        if (rootNode.is_leaf())
          return {};
        else
          return { rootNode.get_best_move().second, get_pv() };
      }


      Stack     stackBuffer [MAX_PLY + 10];
      StateInfo statesBuffer[MAX_PLY + 10];

      Stack*     stack  = stackBuffer  + 7;
      StateInfo* states = statesBuffer + 7;

      MCTSNode rootNode;

      int ply = 1;
      int maximumPly = ply; // Effectively the selective depth.
      std::uint64_t numPlayouts = 0;

    private :

      // reset_stats(), recalculate_stats() and accumulate_stats_recursively()
      // are used to recalculate the number of playouts in our MCTS tree. Note
      // that at the moment we call recalculate_stats() each time we play a move
      // at root, to recalculate the stats in the subtree.

      void reset_stats() {
        numPlayouts = 0;
      }

      void accumulate_stats_recursively(MCTSNode& node) {

        if (node.leafSearchDepth != DEPTH_NONE)
          numPlayouts += 1;

        if (!node.is_leaf())
          for (int i = 0; i < node.numChildren; ++i)
            accumulate_stats_recursively(node.children[i]);
      }

      void recalculate_stats() {
        reset_stats();
        accumulate_stats_recursively(rootNode);
      }


      // do_move_at_root() is missing description
      // Tree reuse (?)
      // pos is the position after move.

      void do_move_at_root(Position& pos, Move move) {

        MCTSNode* child = rootNode.get_child_by_move(move);
        if (child == nullptr)
          create_new_root(pos);
        else
        {
          rootNode = std::move(*child);
          rootNode.parent = nullptr;
          rootNode.childId = 0;
          // keep rootNode.prevMove for move ordering heuristics
        }

        recalculate_stats();

        assert(rootNode.posKey == pos.key());
      }


      // do_search_iteration() does one iteration of the search.
      //
      // Basically:
      // 1. find a node to expand/playout
      // 2. if the node is a terminal then we just get the stuff and backprop
      // 3. if we only have prior for the node then do a playout
      // 4. otherwise we expand the children and do at least one playout from the best child (chosen by prior)
      //   4.1. a terminal node counts as a playout. All terminal nodes are played out.
      // 5. Backpropagate all changes down the tree.

      void do_search_iteration(Position& pos, Depth leafDepth, float explorationFactor) {

        MCTSNode& node = find_node_to_expand_or_playout(pos, explorationFactor);
        BackpropValues backprops{};
        if (node.isTerminal)
        {
          debug << "Root is terminal" << endl;
          backprops.numVisits = 1;
          backprops.actionValue += node.actionValue;
          backprops.actionValueWeight += node.actionValueWeight;

          numPlayouts += 1;
        }
        else if (node.leafSearchDepth == DEPTH_NONE)
        {
          // The node is considered the best but it only has a prior value.
          // We don't really want to expand nodes based just on the prior, so
          // first do a playout to get a better estimate, and expand only in the
          // next iteration.
          // Normally we playout immediately the move with the best prior, but that
          // playout can put it below another move.
          backprops = do_playout(pos, node, leafDepth);
        }
        else
        {
          // We have done leaf evaluation with AB search so we know that
          // this node is *actually good* and not just *prior good*, so we
          // can now expand it and do an immediate playout for the node with the best prior.
          backprops = expand_node_and_do_playout(pos, node, leafDepth, explorationFactor);
        }

        backpropagate(pos, node, backprops);
      }


      // Backpropagates() is the function we use to back-propagate the changes
      // after an expand/playout, all the way to the root. The position 'pos'
      // is expected to be at the node from which we start backpropagating.

      void backpropagate(Position& pos, MCTSNode& node, BackpropValues backprops) {

        assert(node.posKey == pos.key());
        assert(ply >= 1);

        debug << "Backpropagating: " << pos.fen() << endl;

        MCTSNode* currentNode = &node;
        while (!currentNode->is_root())
        {
          // On each descent we switch the side to move

          undo_move(pos);
          currentNode = currentNode->parent;
          backprops.flip_side();

          debug << "Backprop step: " << pos.fen() << endl;
          assert(currentNode->posKey == pos.key());

          currentNode->numVisits += backprops.numVisits;
          currentNode->actionValue += backprops.actionValue;
          currentNode->actionValueWeight += backprops.actionValueWeight;
        }

        // At the end we must be at the root

        assert(currentNode == &rootNode);
        assert(rootNode.posKey == pos.key());
      }


      // find_node_to_expand_or_playout() navigates from pos to the node to expand/playout,
      // according to the get_best_child() heuristics.

      MCTSNode& find_node_to_expand_or_playout(Position& pos, float explorationFactor) {
        assert(rootNode.posKey == pos.key());

        // Find a node that has not yet been expanded
        MCTSNode* currentNode = &rootNode;
        while (!currentNode->is_leaf())
        {
          MCTSNode& bestChild = currentNode->get_best_child(explorationFactor);

          do_move(pos, *currentNode, bestChild);

          currentNode = &bestChild;
        }

        return *currentNode;
      }


      // generate_moves_unordered() generates moves in a random order

      int generate_moves_unordered(Position& pos, Move* out) const {
        int moveCount = 0;
        for (auto move : MoveList<LEGAL>(pos))
          out[moveCount++] = move;

        return moveCount;
      }


      // generate_moves_ordered() generates moves with some reasonable ordering.
      // Using this function, we can assume some reasonable priors.

      int generate_moves_ordered(Position& pos, MCTSNode& node, Depth leafDepth, Move* out) const {
        assert(ply >= 1);

        debug << "Generating moves: " << pos.fen() << endl;

        Thread* const thread = pos.this_thread();
        const Square prevSq = to_sq(node.prevMove);
        const Move countermove = thread->counterMoves[pos.piece_on(prevSq)][prevSq];
        const Move ttMove = MOVE_NONE; // TODO: retrieve tt move
        const Move* const killers = stack[ply].killers;
        const Depth depth = leafDepth + 1;

        const PieceToHistory* contHist[] = {
          stack[ply-1].continuationHistory, stack[ply-2].continuationHistory,
          nullptr                         , stack[ply-4].continuationHistory,
          nullptr                         , stack[ply-6].continuationHistory
        };

        assert(contHist[0] != nullptr);
        assert(contHist[1] != nullptr);
        assert(contHist[3] != nullptr);
        assert(contHist[5] != nullptr);

        MovePicker mp(
          pos,
          ttMove,
          depth,
          &(thread->mainHistory),
          &(thread->lowPlyHistory),
          &(thread->captureHistory),
          contHist,
          countermove,
          killers,
          ply
        );

        int moveCount = 0;
        while (true)
        {
          const Move move = mp.next_move();
          debug << "Generated move " << UCI::move(pos, move) << ": " << pos.fen() << endl;

          if (move == MOVE_NONE)
            break;

          if (pos.legal(move))
            out[moveCount++] = move;
        }

        debug << "Generated " << moveCount << " legal moves: " << pos.fen() << endl;

        return moveCount;
      }


      // init_for_leaf_search() prepares some global variables in the thread of the
      // given position, for compatibility with the normal AB search of Stockfish.
      // This allows us to use that AB search to get an estimated value of the leaf,
      // if necessary.

      void init_for_leaf_search(Position& pos) {

        auto th = pos.this_thread();

        th->completedDepth = 0;
        th->selDepth = 0;
        th->rootDepth = 0;
        th->nmpMinPly = th->bestMoveChanges = th->failedHighCnt = 0;
        th->ttHitAverage = TtHitAverageWindow * TtHitAverageResolution / 2;
        th->nodes = 0;
      }


      // terminal_value() checks whether the position is terminal. We return
      // the right value if position is terminal, otherwise we return VALUE_NONE.

      Value terminal_value(Position& pos) const {

        if (MoveList<LEGAL>(pos).size() == 0)
        {
          Value variantResult;
          Value result =  pos.is_game_end(variantResult) ? variantResult
                        : pos.checkers()                 ? pos.checkmate_value()
                                                         : pos.stalemate_value();
          return result;
        }

        if (ply >= MAX_PLY - 2 || pos.is_optional_game_end())
          return VALUE_DRAW;

        return VALUE_NONE;
      }


      // evaluate_leaf() does AB search on the position to get its value

      Value evaluate_leaf(Position& pos, MCTSNode& node, Depth leafDepth) {

        assert(node.posKey == pos.key());
        assert(node.leafSearchDepth == DEPTH_NONE);
        assert(node.leafSearchEval == VALUE_NONE);

        debug << "Evaluating leaf: " << pos.fen() << endl;

        init_for_leaf_search(pos);

        Move pv[MAX_PLY + 1];
        stack[ply].pv = pv;
        stack[ply].currentMove = MOVE_NONE;
        stack[ply].excludedMove = MOVE_NONE;

        if (!node.is_root() && node.parent->leafSearchEval != VALUE_NONE)
        {
          // If we have some parent score then use an aspiration window.
          // We know what to expect.
          Value delta = Value(18);
          Value alpha = std::max(node.parent->leafSearchEval - delta, -VALUE_INFINITE);
          Value beta = std::min(node.parent->leafSearchEval + delta, VALUE_INFINITE);
          while (true)
          {
            const Value value = Stockfish::search<PV>(pos, stack + ply, alpha, beta, leafDepth, false);
            if (value <= alpha)
            {
              beta = (alpha + beta) / 2;
              alpha = std::max(value - delta, -VALUE_INFINITE);
            }
            else
            if (value >= beta)
              beta = std::min(value + delta, VALUE_INFINITE);
            else
              return value;

            delta += delta / 4 + 5;
          }
        }

        else
          // If no parent score then do infinite aspiration window.
          return Stockfish::search<PV>(pos, stack + ply, -VALUE_INFINITE, VALUE_INFINITE, leafDepth, false);
      }


      // get_pv(node) tries to get a pv, starting from the given node

      std::vector<Move> get_pv(const MCTSNode& node) const {
        std::vector<Move> pv;

        const MCTSNode* currentNode = &node;
        if (!currentNode->is_root())
          pv.emplace_back(currentNode->prevMove);

        while (!currentNode->is_leaf())
        {
          // No exploration factor for choosing the PV.
          const MCTSNode& bestChild = currentNode->get_best_child(0.0f);
          pv.emplace_back(bestChild.prevMove);
          currentNode = &bestChild;
        }

        return pv;
      }


      // get_pv() tries to get the pv, starting from the root

      std::vector<Move> get_pv() const {
        return get_pv(rootNode);
      }


      // do_playout() does a single playout and returns what is needed to backprop

      BackpropValues do_playout(Position& pos, MCTSNode& node, Depth leafDepth) {

        assert(node.posKey == pos.key());
        assert(node.numVisits == 0);
        assert(node.is_leaf());
        assert(node.numChildren == 0);
        assert(node.leafSearchDepth == DEPTH_NONE);
        assert(!node.isTerminal);

        debug << "Doing playout " << numPlayouts << ": " << pos.fen() << endl;

        numPlayouts += 1;

        const Value v = evaluate_leaf(pos, node, leafDepth);

        BackpropValues backprops{};
        backprops.numVisits = 1;        // playout counts as a visit
        backprops.actionValue += value_to_reward(v);
        backprops.actionValueWeight += normalWeight;

        // Bookkeeping for raw eval
        node.leafSearchEval = v;
        node.leafSearchDepth = leafDepth;

        // Local backprop because normal backprop handles only the
        // nodes starting from the parent of this one.
        node.numVisits          = backprops.numVisits;
        node.actionValue       += backprops.actionValue;
        node.actionValueWeight += backprops.actionValueWeight;

        return backprops;
      }


      // expand_node_and_do_playout() : expand a node and do at least one playout.
      // May do more "playouts" if there are terminals as those are "played out" immediately.
      // Returns what needs to be backpropagated.

      BackpropValues expand_node_and_do_playout( Position& pos,
                                                 MCTSNode& node,
                                                 Depth leafDepth,
                                                 float explorationFactor)
      {
        assert(node.posKey == pos.key());          // node must match the position
        assert(node.is_leaf());                    // otherwise already expanded
        assert(node.numChildren == 0);             // leafs have no children
        assert(!node.isTerminal);                  // terminals cannot be expanded
        assert(node.numVisits == 1);               // we expect it to have the "playout visit". Fake visit for the root.
        assert(node.leafSearchDepth != DEPTH_NONE);
        assert(node.leafSearchEval != VALUE_NONE);

        debug << "Expanding and playing out: " << pos.fen() << endl;

        Move moves[MAX_MOVES];
        const int moveCount = generate_moves_ordered(pos, node, leafDepth, moves);

        assert(moveCount > 0);

        node.children = std::make_unique<MCTSNode[]>(moveCount);
        node.numChildren = moveCount;

        int numTerminals = 0;
        BackpropValues backprops{};

        float prior = value_to_reward(node.leafSearchEval);

        // Note that prior is attenuated for later moves - we rely on move ordering.
        // Attenuate more at higher plies, where we have better move ordering.

        const float priorAttenuation = 1.0f - std::min((ply - 1) / 100.0f, 0.05f);
        for (int i = 0; i < moveCount; ++i)
        {
          // Setup the child
          MCTSNode& child = node.children[i];
          child.prevMove = moves[i];
          child.childId = i;
          child.parent = &node;

          debug << "Expanding move " << i+1 << " out of " << moveCount << ": " << pos.fen() << endl;

          // We enter the child's position
          do_move(pos, node, child);
          child.posKey = pos.key();

          const Value terminalValue = terminal_value(pos);
          if (terminalValue != VALUE_NONE)
          {
              // if it's a terminal then "play it out"
              child.isTerminal = true;
              child.prior = value_to_reward(terminalValue);
              child.numVisits = 1;
              child.actionValue = child.prior * terminalWeight;
              child.actionValueWeight = terminalWeight;
              child.leafSearchEval = terminalValue;
              child.leafSearchDepth = terminalEvalDepth;

              numTerminals += 1;
              numPlayouts += 1;
          }
          else
          {
              // Otherwise we just note the prior (policy)
              child.prior = 1.0f - prior;
              child.actionValue = child.prior * priorWeight;
              child.actionValueWeight = priorWeight;
          }

          undo_move(pos);

          // Accumulate the policies to backprop
          backprops.actionValue += child.actionValue;
          backprops.actionValueWeight += child.actionValueWeight;

          // Reduce the prior for the next move
          prior *= priorAttenuation;
        }

        if (numTerminals == 0)
        {
          // If no terminals then we do one playout on the best child
          MCTSNode& bestChild = node.get_best_child(explorationFactor);
          do_move(pos, node, bestChild);

          backprops.numVisits += 1;

          auto playoutBackprops = do_playout(pos, bestChild, leafDepth);
          backprops.numVisits += playoutBackprops.numVisits;
          backprops.actionValue += playoutBackprops.actionValue;
          backprops.actionValueWeight += playoutBackprops.actionValueWeight;

          undo_move(pos);
        }
        else
        {
          // If there are any terminals we don't do more playouts
          backprops.numVisits += numTerminals;
        }

        // Local backprop because normal backprop handles only the
        // nodes starting from the parent of this one
        backprops.flip_side();

        node.actionValue = backprops.actionValue;
        node.actionValueWeight = backprops.actionValueWeight;
        node.numVisits = backprops.numVisits;

        return backprops;
      }


      // do_move() does a move and updates the stack

      void do_move(Position& pos, MCTSNode& parentNode, MCTSNode& childNode) {

        assert(ply < MAX_PLY);
        assert(!parentNode.is_leaf());
        assert(&parentNode.children[childNode.childId] == &childNode);
        assert(parentNode.posKey == pos.key());

        const Move move = childNode.prevMove;

        stack[ply].currentMove = move;
        stack[ply].inCheck = pos.checkers();
        stack[ply].continuationHistory =
          &(
            pos.this_thread()->continuationHistory
              [stack[ply].inCheck]
              [pos.capture_or_promotion(move)]
              [history_slot(pos.moved_piece(move))]
              [to_sq(move)]
          );
        stack[ply].staticEval = parentNode.leafSearchEval;
        stack[ply].moveCount = childNode.childId + 1;

        pos.do_move(move, states[ply]);

        // The first time around we don't have posKey set yet,
        // because we need to do the move first.
        assert(childNode.posKey == 0 || childNode.posKey == pos.key());

        ply += 1;

        if (ply > maximumPly)
          maximumPly = ply;
      }


      // undo_move() undoes a move and pops the stack

      void undo_move(Position& pos) {
        assert(ply > 1);

        ply -= 1;

        pos.undo_move(stack[ply].currentMove);
      }


      // create_new_root() inits a root from the given position

      void create_new_root(Position& pos) {
        rootNode = MCTSNode{};
        rootNode.posKey = pos.key();
        rootNode.isTerminal = MoveList<LEGAL>(pos).size() == 0;
      }


      void init_for_mcts_search(Position& pos) {
        std::memset(stack - 7, 0, 10 * sizeof(Stack));

        auto th = pos.this_thread();

        // stack + 0 also needs to be initialized because we start from ply = 1
        for (int i = 7; i >= 0; --i)
          (stack - i)->continuationHistory = &th->continuationHistory[0][0][NO_PIECE][0]; // Use as a sentinel

        for (int i = 1; i <= MAX_PLY; ++i)
          (stack + i)->ply = i;

        create_new_root(pos);

        ply = 1;
        maximumPly = ply;
        numPlayouts = 0;
      }
    };


    // search_mcts() : this is the main function of the MonteCarloTreeSearch class

    ValueAndPV search_mcts( Position& pos,
                            uint64_t numPlayouts,
                            Depth leafDepth,
                            float explorationFactor)
    {
      MonteCarloTreeSearch mcts{};
      return mcts.search_new(pos, numPlayouts, leafDepth, explorationFactor);
    }


    // search_mcts_multipv() : use this for multiPV

    std::vector<MctsContinuation> search_mcts_multipv( Position& pos,
                                                       uint64_t numPlayouts,
                                                       Depth leafDepth,
                                                       float explorationFactor)
    {
      MonteCarloTreeSearch mcts{};
      mcts.search_new(pos, numPlayouts, leafDepth, explorationFactor);

      return mcts.get_all_continuations();
    }
  }
}

} // namespace Stockfish<|MERGE_RESOLUTION|>--- conflicted
+++ resolved
@@ -1110,11 +1110,7 @@
 
       ss->moveCount = ++moveCount;
 
-<<<<<<< HEAD
-      if (rootNode && thisThread == Threads.main() && Time.elapsed() > 3000 && Options["Protocol"] != "xboard" && !Limits.silent)
-=======
-      if (rootNode && thisThread == Threads.main() && Time.elapsed() > 3000 && is_uci_dialect(CurrentProtocol))
->>>>>>> 35230f70
+      if (rootNode && thisThread == Threads.main() && Time.elapsed() > 3000 && is_uci_dialect(CurrentProtocol) && !Limits.silent)
           sync_cout << "info depth " << depth
                     << " currmove " << UCI::move(pos, move)
                     << " currmovenumber " << moveCount + thisThread->pvIdx << sync_endl;
