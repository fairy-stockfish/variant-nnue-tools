--- conflicted
+++ resolved
@@ -1227,20 +1227,12 @@
               // Futility pruning: parent node (~5 Elo)
               if (   lmrDepth < 7
                   && !ss->inCheck
-<<<<<<< HEAD
                   && !pos.extinction_single_piece()
                   && ss->staticEval + (174 + 157 * lmrDepth) * (1 + pos.check_counting()) <= alpha
                   &&  (*contHist[0])[history_slot(movedPiece)][to_sq(move)]
                     + (*contHist[1])[history_slot(movedPiece)][to_sq(move)]
                     + (*contHist[3])[history_slot(movedPiece)][to_sq(move)]
-                    + (*contHist[5])[history_slot(movedPiece)][to_sq(move)] / 3 < 26237)
-=======
-                  && ss->staticEval + 174 + 157 * lmrDepth <= alpha
-                  &&  (*contHist[0])[movedPiece][to_sq(move)]
-                    + (*contHist[1])[movedPiece][to_sq(move)]
-                    + (*contHist[3])[movedPiece][to_sq(move)]
-                    + (*contHist[5])[movedPiece][to_sq(move)] / 3 < 28255)
->>>>>>> 9b1274ab
+                    + (*contHist[5])[history_slot(movedPiece)][to_sq(move)] / 3 < 28255)
                   continue;
 
               // Prune moves with negative SEE (~20 Elo)
@@ -1403,17 +1395,10 @@
                   r -= 2 + ss->ttPv - (type_of(movedPiece) == PAWN);
 
               ss->statScore =  thisThread->mainHistory[us][from_to(move)]
-<<<<<<< HEAD
                              + (*contHist[0])[history_slot(movedPiece)][to_sq(move)]
                              + (*contHist[1])[history_slot(movedPiece)][to_sq(move)]
                              + (*contHist[3])[history_slot(movedPiece)][to_sq(move)]
-                             - 5337;
-=======
-                             + (*contHist[0])[movedPiece][to_sq(move)]
-                             + (*contHist[1])[movedPiece][to_sq(move)]
-                             + (*contHist[3])[movedPiece][to_sq(move)]
                              - 4741;
->>>>>>> 9b1274ab
 
               // Decrease/increase reduction by comparing opponent's stat score (~10 Elo)
               if (ss->statScore >= -89 && (ss-1)->statScore < -116)
@@ -1427,15 +1412,9 @@
               // the sum of main history and first continuation history with an offset.
               if (ss->inCheck)
                   r -= (thisThread->mainHistory[us][from_to(move)]
-<<<<<<< HEAD
-                     + (*contHist[0])[history_slot(movedPiece)][to_sq(move)] - 4341) / 16384;
+                     + (*contHist[0])[history_slot(movedPiece)][to_sq(move)] - 3833) / 16384;
               else
-                  r -= ss->statScore / (14382 - 4434 * pos.captures_to_hand());
-=======
-                     + (*contHist[0])[movedPiece][to_sq(move)] - 3833) / 16384;
-              else
-                  r -= ss->statScore / 14790;
->>>>>>> 9b1274ab
+                  r -= ss->statScore / (14790 - 4434 * pos.captures_to_hand());
           }
 
           // In general we want to cap the LMR depth search at newDepth. But for nodes
