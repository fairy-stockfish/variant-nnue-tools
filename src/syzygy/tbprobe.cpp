--- conflicted
+++ resolved
@@ -1371,13 +1371,8 @@
             LeadPawnsSize[leadPawnsCnt][f] = idx;
         }
 
-<<<<<<< HEAD
-    // Add entries in TB tables if the corresponding ".rtbw" file exsists
+    // Add entries in TB tables if the corresponding ".rtbw" file exists
     for (PieceType p1 = PAWN; p1 <= QUEEN; ++p1) {
-=======
-    // Add entries in TB tables if the corresponding ".rtbw" file exists
-    for (PieceType p1 = PAWN; p1 < KING; ++p1) {
->>>>>>> 6f15e7fa
         TBTables.add({KING, p1, KING});
 
         for (PieceType p2 = PAWN; p2 <= p1; ++p2) {
