/*
  Stockfish, a UCI chess playing engine derived from Glaurung 2.1
  Copyright (C) 2004-2008 Tord Romstad (Glaurung author)
  Copyright (C) 2008-2015 Marco Costalba, Joona Kiiski, Tord Romstad
  Copyright (C) 2015-2018 Marco Costalba, Joona Kiiski, Gary Linscott, Tord Romstad

  Stockfish is free software: you can redistribute it and/or modify
  it under the terms of the GNU General Public License as published by
  the Free Software Foundation, either version 3 of the License, or
  (at your option) any later version.

  Stockfish is distributed in the hope that it will be useful,
  but WITHOUT ANY WARRANTY; without even the implied warranty of
  MERCHANTABILITY or FITNESS FOR A PARTICULAR PURPOSE.  See the
  GNU General Public License for more details.

  You should have received a copy of the GNU General Public License
  along with this program.  If not, see <http://www.gnu.org/licenses/>.
*/

#ifndef MOVEPICK_H_INCLUDED
#define MOVEPICK_H_INCLUDED

#include <array>
#include <limits>
#include <type_traits>

#include "movegen.h"
#include "position.h"
#include "types.h"

/// StatsEntry stores the stat table value. It is usually a number but could
/// be a move or even a nested history. We use a class instead of naked value
/// to directly call history update operator<<() on the entry so to use stats
/// tables at caller sites as simple multi-dim arrays.
template<typename T, int D>
class StatsEntry {

  static const bool IsInt = std::is_integral<T>::value;
  typedef typename std::conditional<IsInt, int, T>::type TT;

  T entry;

public:
  T* get() { return &entry; }
  void operator=(const T& v) { entry = v; }
  operator TT() const { return entry; }

  void operator<<(int bonus) {
    assert(abs(bonus) <= D);   // Ensure range is [-D, D]
    static_assert(D <= std::numeric_limits<T>::max(), "D overflows T");

    entry += bonus - entry * abs(bonus) / D;

    assert(abs(entry) <= D);
  }
};

/// Stats is a generic N-dimensional array used to store various statistics.
/// The first template parameter T is the base type of the array, the second
/// template parameter D limits the range of updates in [-D, D] when we update
/// values with the << operator, while the last parameters (Size and Sizes)
/// encode the dimensions of the array.
template <typename T, int D, int Size, int... Sizes>
struct Stats : public std::array<Stats<T, D, Sizes...>, Size>
{
  T* get() { return this->at(0).get(); }

  void fill(const T& v) {
    T* p = get();
    std::fill(p, p + sizeof(*this) / sizeof(*p), v);
  }
};

template <typename T, int D, int Size>
struct Stats<T, D, Size> : public std::array<StatsEntry<T, D>, Size> {
  T* get() { return this->at(0).get(); }
};

/// In stats table, D=0 means that the template parameter is not used
enum StatsParams { NOT_USED = 0 };


/// ButterflyHistory records how often quiet moves have been successful or
/// unsuccessful during the current search, and is used for reduction and move
/// ordering decisions. It uses 2 tables (one for each color) indexed by
/// the move's from and to squares, see chessprogramming.wikispaces.com/Butterfly+Boards
<<<<<<< HEAD
typedef Stats<int16_t, 10368, COLOR_NB, int(SQUARE_NB + 1) * int(SQUARE_NB)> ButterflyHistory;
=======
typedef Stats<int16_t, 10692, COLOR_NB, int(SQUARE_NB) * int(SQUARE_NB)> ButterflyHistory;
>>>>>>> d44701be

/// CounterMoveHistory stores counter moves indexed by [piece][to] of the previous
/// move, see chessprogramming.wikispaces.com/Countermove+Heuristic
typedef Stats<Move, NOT_USED, PIECE_NB, SQUARE_NB> CounterMoveHistory;

/// CapturePieceToHistory is addressed by a move's [piece][to][captured piece type]
typedef Stats<int16_t, 10692, PIECE_NB, SQUARE_NB, PIECE_TYPE_NB> CapturePieceToHistory;

/// PieceToHistory is like ButterflyHistory but is addressed by a move's [piece][to]
typedef Stats<int16_t, 29952, PIECE_NB, SQUARE_NB> PieceToHistory;

/// ContinuationHistory is the combined history of a given pair of moves, usually
/// the current one given a previous one. The nested history table is based on
/// PieceToHistory instead of ButterflyBoards.
typedef Stats<PieceToHistory, NOT_USED, PIECE_NB, SQUARE_NB> ContinuationHistory;


/// MovePicker class is used to pick one pseudo legal move at a time from the
/// current position. The most important method is next_move(), which returns a
/// new pseudo legal move each time it is called, until there are no moves left,
/// when MOVE_NONE is returned. In order to improve the efficiency of the alpha
/// beta algorithm, MovePicker attempts to return the moves which are most likely
/// to get a cut-off first.
class MovePicker {

  enum PickType { Next, Best };

public:
  MovePicker(const MovePicker&) = delete;
  MovePicker& operator=(const MovePicker&) = delete;
  MovePicker(const Position&, Move, Value, const CapturePieceToHistory*);
  MovePicker(const Position&, Move, Depth, const ButterflyHistory*,
                                           const CapturePieceToHistory*,
                                           const PieceToHistory**,
                                           Square);
  MovePicker(const Position&, Move, Depth, const ButterflyHistory*,
                                           const CapturePieceToHistory*,
                                           const PieceToHistory**,
                                           Move,
                                           Move*);
  Move next_move(bool skipQuiets = false);

private:
  template<PickType T, typename Pred> Move select(Pred);
  template<GenType> void score();
  ExtMove* begin() { return cur; }
  ExtMove* end() { return endMoves; }

  const Position& pos;
  const ButterflyHistory* mainHistory;
  const CapturePieceToHistory* captureHistory;
  const PieceToHistory** continuationHistory;
  Move ttMove;
  ExtMove refutations[3], *cur, *endMoves, *endBadCaptures;
  int stage;
  Move move;
  Square recaptureSquare;
  Value threshold;
  Depth depth;
  ExtMove moves[MAX_MOVES];
};

#endif // #ifndef MOVEPICK_H_INCLUDED<|MERGE_RESOLUTION|>--- conflicted
+++ resolved
@@ -85,11 +85,7 @@
 /// unsuccessful during the current search, and is used for reduction and move
 /// ordering decisions. It uses 2 tables (one for each color) indexed by
 /// the move's from and to squares, see chessprogramming.wikispaces.com/Butterfly+Boards
-<<<<<<< HEAD
-typedef Stats<int16_t, 10368, COLOR_NB, int(SQUARE_NB + 1) * int(SQUARE_NB)> ButterflyHistory;
-=======
-typedef Stats<int16_t, 10692, COLOR_NB, int(SQUARE_NB) * int(SQUARE_NB)> ButterflyHistory;
->>>>>>> d44701be
+typedef Stats<int16_t, 10692, COLOR_NB, int(SQUARE_NB + 1) * int(SQUARE_NB)> ButterflyHistory;
 
 /// CounterMoveHistory stores counter moves indexed by [piece][to] of the previous
 /// move, see chessprogramming.wikispaces.com/Countermove+Heuristic
