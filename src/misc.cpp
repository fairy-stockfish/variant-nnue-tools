/*
  Stockfish, a UCI chess playing engine derived from Glaurung 2.1
  Copyright (C) 2004-2020 The Stockfish developers (see AUTHORS file)

  Stockfish is free software: you can redistribute it and/or modify
  it under the terms of the GNU General Public License as published by
  the Free Software Foundation, either version 3 of the License, or
  (at your option) any later version.

  Stockfish is distributed in the hope that it will be useful,
  but WITHOUT ANY WARRANTY; without even the implied warranty of
  MERCHANTABILITY or FITNESS FOR A PARTICULAR PURPOSE.  See the
  GNU General Public License for more details.

  You should have received a copy of the GNU General Public License
  along with this program.  If not, see <http://www.gnu.org/licenses/>.
*/

#ifdef _WIN32
#if _WIN32_WINNT < 0x0601
#undef  _WIN32_WINNT
#define _WIN32_WINNT 0x0601 // Force to include needed API prototypes
#endif

#ifndef NOMINMAX
#define NOMINMAX
#endif

#include <windows.h>
// The needed Windows API for processor groups could be missed from old Windows
// versions, so instead of calling them directly (forcing the linker to resolve
// the calls at compile time), try to load them at runtime. To do this we need
// first to define the corresponding function pointers.
extern "C" {
typedef bool(*fun1_t)(LOGICAL_PROCESSOR_RELATIONSHIP,
                      PSYSTEM_LOGICAL_PROCESSOR_INFORMATION_EX, PDWORD);
typedef bool(*fun2_t)(USHORT, PGROUP_AFFINITY);
typedef bool(*fun3_t)(HANDLE, CONST GROUP_AFFINITY*, PGROUP_AFFINITY);
}
#endif

#include <fstream>
#include <iomanip>
#include <iostream>
#include <sstream>
#include <vector>
#include <cstdlib>

#if defined(__linux__) && !defined(__ANDROID__)
#include <stdlib.h>
#include <sys/mman.h>
#endif

#if defined(__APPLE__) || defined(__ANDROID__) || defined(__OpenBSD__) || (defined(__GLIBCXX__) && !defined(_GLIBCXX_HAVE_ALIGNED_ALLOC) && !defined(_WIN32))
#define POSIXALIGNEDALLOC
#include <stdlib.h>
#endif

#include "misc.h"
#include "thread.h"

using namespace std;

namespace {

/// Version number. If Version is left empty, then compile date in the format
/// DD-MM-YY and show in engine_info.
const string Version = "";

/// Our fancy logging facility. The trick here is to replace cin.rdbuf() and
/// cout.rdbuf() with two Tie objects that tie cin and cout to a file stream. We
/// can toggle the logging of std::cout and std:cin at runtime whilst preserving
/// usual I/O functionality, all without changing a single line of code!
/// Idea from http://groups.google.com/group/comp.lang.c++/msg/1d941c0f26ea0d81

struct Tie: public streambuf { // MSVC requires split streambuf for cin and cout

  Tie(streambuf* b, streambuf* l) : buf(b), logBuf(l) {}

  int sync() override { return logBuf->pubsync(), buf->pubsync(); }
  int overflow(int c) override { return log(buf->sputc((char)c), "<< "); }
  int underflow() override { return buf->sgetc(); }
  int uflow() override { return log(buf->sbumpc(), ">> "); }

  streambuf *buf, *logBuf;

  int log(int c, const char* prefix) {

    static int last = '\n'; // Single log file

    if (last == '\n')
        logBuf->sputn(prefix, 3);

    return last = logBuf->sputc((char)c);
  }
};

class Logger {

  Logger() : in(cin.rdbuf(), file.rdbuf()), out(cout.rdbuf(), file.rdbuf()) {}
 ~Logger() { start(""); }

  ofstream file;
  Tie in, out;

public:
  static void start(const std::string& fname) {

    static Logger l;

    if (!fname.empty() && !l.file.is_open())
    {
        l.file.open(fname, ifstream::out);

        if (!l.file.is_open())
        {
            cerr << "Unable to open debug log file " << fname << endl;
            exit(EXIT_FAILURE);
        }

        cin.rdbuf(&l.in);
        cout.rdbuf(&l.out);
    }
    else if (fname.empty() && l.file.is_open())
    {
        cout.rdbuf(l.out.buf);
        cin.rdbuf(l.in.buf);
        l.file.close();
    }
  }
};

} // namespace


/// engine_info() returns the full name of the current Stockfish version. This
/// will be either "Stockfish <Tag> DD-MM-YY" (where DD-MM-YY is the date when
/// the program was compiled) or "Stockfish <Version>", depending on whether
/// Version is empty.

const string engine_info(bool to_uci) {

  const string months("Jan Feb Mar Apr May Jun Jul Aug Sep Oct Nov Dec");
  string month, day, year;
  stringstream ss, date(__DATE__); // From compiler, format is "Sep 21 2008"

  ss << "Stockfish " << Version << setfill('0');

  if (Version.empty())
  {
      date >> month >> day >> year;
      ss << setw(2) << day << setw(2) << (1 + months.find(month) / 4) << year.substr(2);
  }

  ss << (to_uci  ? "\nid author ": " by ")
     << "the Stockfish developers (see AUTHORS file)";

  return ss.str();
}


/// compiler_info() returns a string trying to describe the compiler we use

const std::string compiler_info() {

  #define stringify2(x) #x
  #define stringify(x) stringify2(x)
  #define make_version_string(major, minor, patch) stringify(major) "." stringify(minor) "." stringify(patch)

/// Predefined macros hell:
///
/// __GNUC__           Compiler is gcc, Clang or Intel on Linux
/// __INTEL_COMPILER   Compiler is Intel
/// _MSC_VER           Compiler is MSVC or Intel on Windows
/// _WIN32             Building on Windows (any)
/// _WIN64             Building on Windows 64 bit

  std::string compiler = "\nCompiled by ";

  #ifdef __clang__
     compiler += "clang++ ";
     compiler += make_version_string(__clang_major__, __clang_minor__, __clang_patchlevel__);
  #elif __INTEL_COMPILER
     compiler += "Intel compiler ";
     compiler += "(version ";
     compiler += stringify(__INTEL_COMPILER) " update " stringify(__INTEL_COMPILER_UPDATE);
     compiler += ")";
  #elif _MSC_VER
     compiler += "MSVC ";
     compiler += "(version ";
     compiler += stringify(_MSC_FULL_VER) "." stringify(_MSC_BUILD);
     compiler += ")";
  #elif __GNUC__
     compiler += "g++ (GNUC) ";
     compiler += make_version_string(__GNUC__, __GNUC_MINOR__, __GNUC_PATCHLEVEL__);
  #else
     compiler += "Unknown compiler ";
     compiler += "(unknown version)";
  #endif

  #if defined(__APPLE__)
     compiler += " on Apple";
  #elif defined(__CYGWIN__)
     compiler += " on Cygwin";
  #elif defined(__MINGW64__)
     compiler += " on MinGW64";
  #elif defined(__MINGW32__)
     compiler += " on MinGW32";
  #elif defined(__ANDROID__)
     compiler += " on Android";
  #elif defined(__linux__)
     compiler += " on Linux";
  #elif defined(_WIN64)
     compiler += " on Microsoft Windows 64-bit";
  #elif defined(_WIN32)
     compiler += " on Microsoft Windows 32-bit";
  #else
     compiler += " on unknown system";
  #endif

  compiler += "\nCompilation settings include: ";
  compiler += (Is64Bit ? " 64bit" : " 32bit");
  #if defined(USE_VNNI)
    compiler += " VNNI";
  #endif
  #if defined(USE_AVX512)
    compiler += " AVX512";
  #endif
  compiler += (HasPext ? " BMI2" : "");
  #if defined(USE_AVX2)
    compiler += " AVX2";
  #endif
  #if defined(USE_SSE41)
    compiler += " SSE41";
  #endif
  #if defined(USE_SSSE3)
    compiler += " SSSE3";
  #endif
  #if defined(USE_SSE2)
    compiler += " SSE2";
  #endif
  compiler += (HasPopCnt ? " POPCNT" : "");
  #if defined(USE_MMX)
    compiler += " MMX";
  #endif
  #if defined(USE_NEON)
    compiler += " NEON";
  #endif

  #if !defined(NDEBUG)
    compiler += " DEBUG";
  #endif

  compiler += "\n__VERSION__ macro expands to: ";
  #ifdef __VERSION__
     compiler += __VERSION__;
  #else
     compiler += "(undefined macro)";
  #endif
  compiler += "\n";

  return compiler;
}


/// Debug functions used mainly to collect run-time statistics
static std::atomic<int64_t> hits[2], means[2];

void dbg_hit_on(bool b) { ++hits[0]; if (b) ++hits[1]; }
void dbg_hit_on(bool c, bool b) { if (c) dbg_hit_on(b); }
void dbg_mean_of(int v) { ++means[0]; means[1] += v; }

void dbg_print() {

  if (hits[0])
      cerr << "Total " << hits[0] << " Hits " << hits[1]
           << " hit rate (%) " << 100 * hits[1] / hits[0] << endl;

  if (means[0])
      cerr << "Total " << means[0] << " Mean "
           << (double)means[1] / means[0] << endl;
}


/// Used to serialize access to std::cout to avoid multiple threads writing at
/// the same time.

std::ostream& operator<<(std::ostream& os, SyncCout sc) {

  static std::mutex m;

  if (sc == IO_LOCK)
      m.lock();

  if (sc == IO_UNLOCK)
      m.unlock();

  return os;
}


/// Trampoline helper to avoid moving Logger to misc.h
void start_logger(const std::string& fname) { Logger::start(fname); }


/// prefetch() preloads the given address in L1/L2 cache. This is a non-blocking
/// function that doesn't stall the CPU waiting for data to be loaded from memory,
/// which can be quite slow.
#ifdef NO_PREFETCH

void prefetch(void*) {}

#else

void prefetch(void* addr) {

#  if defined(__INTEL_COMPILER)
   // This hack prevents prefetches from being optimized away by
   // Intel compiler. Both MSVC and gcc seem not be affected by this.
   __asm__ ("");
#  endif

#  if defined(__INTEL_COMPILER) || defined(_MSC_VER)
  _mm_prefetch((char*)addr, _MM_HINT_T0);
#  else
  __builtin_prefetch(addr);
#  endif
}

#endif


/// std_aligned_alloc() is our wrapper for systems where the c++17 implementation
/// does not guarantee the availability of aligned_alloc(). Memory allocated with
/// std_aligned_alloc() must be freed with std_aligned_free().

void* std_aligned_alloc(size_t alignment, size_t size) {

#if defined(POSIXALIGNEDALLOC)
  void *mem;
  return posix_memalign(&mem, alignment, size) ? nullptr : mem;
#elif defined(_WIN32)
  return _mm_malloc(size, alignment);
#else
  return std::aligned_alloc(alignment, size);
#endif
}

void std_aligned_free(void* ptr) {

#if defined(POSIXALIGNEDALLOC)
  free(ptr);
#elif defined(_WIN32)
  _mm_free(ptr);
#else
  free(ptr);
#endif
}

/// aligned_ttmem_alloc() will return suitably aligned memory, if possible using large pages.
/// The returned pointer is the aligned one, while the mem argument is the one that needs
/// to be passed to free. With c++17 some of this functionality could be simplified.

#if defined(__linux__) && !defined(__ANDROID__)

void* aligned_ttmem_alloc(size_t allocSize, void*& mem) {

  constexpr size_t alignment = 2 * 1024 * 1024; // assumed 2MB page sizes
  size_t size = ((allocSize + alignment - 1) / alignment) * alignment; // multiple of alignment
  if (posix_memalign(&mem, alignment, size))
     mem = nullptr;
#if defined(MADV_HUGEPAGE)
  madvise(mem, allocSize, MADV_HUGEPAGE);
#endif
  return mem;
}

#elif defined(_WIN64)

static void* aligned_ttmem_alloc_large_pages(size_t allocSize) {

  HANDLE hProcessToken { };
  LUID luid { };
  void* mem = nullptr;

  const size_t largePageSize = GetLargePageMinimum();
  if (!largePageSize)
      return nullptr;

  // We need SeLockMemoryPrivilege, so try to enable it for the process
  if (!OpenProcessToken(GetCurrentProcess(), TOKEN_ADJUST_PRIVILEGES | TOKEN_QUERY, &hProcessToken))
      return nullptr;

  if (LookupPrivilegeValue(NULL, SE_LOCK_MEMORY_NAME, &luid))
  {
      TOKEN_PRIVILEGES tp { };
      TOKEN_PRIVILEGES prevTp { };
      DWORD prevTpLen = 0;

      tp.PrivilegeCount = 1;
      tp.Privileges[0].Luid = luid;
      tp.Privileges[0].Attributes = SE_PRIVILEGE_ENABLED;

      // Try to enable SeLockMemoryPrivilege. Note that even if AdjustTokenPrivileges() succeeds,
      // we still need to query GetLastError() to ensure that the privileges were actually obtained.
      if (AdjustTokenPrivileges(
              hProcessToken, FALSE, &tp, sizeof(TOKEN_PRIVILEGES), &prevTp, &prevTpLen) &&
          GetLastError() == ERROR_SUCCESS)
      {
          // Round up size to full pages and allocate
          allocSize = (allocSize + largePageSize - 1) & ~size_t(largePageSize - 1);
          mem = VirtualAlloc(
              NULL, allocSize, MEM_RESERVE | MEM_COMMIT | MEM_LARGE_PAGES, PAGE_READWRITE);

          // Privilege no longer needed, restore previous state
          AdjustTokenPrivileges(hProcessToken, FALSE, &prevTp, 0, NULL, NULL);
      }
  }

  CloseHandle(hProcessToken);

  return mem;
}

void* aligned_ttmem_alloc(size_t allocSize, void*& mem) {

  static bool firstCall = true;

  // Try to allocate large pages
  mem = aligned_ttmem_alloc_large_pages(allocSize);

  // Suppress info strings on the first call. The first call occurs before 'uci'
  // is received and in that case this output confuses some GUIs.
  if (!firstCall)
  {
      if (mem)
          sync_cout << "info string Hash table allocation: Windows large pages used." << sync_endl;
      else
          sync_cout << "info string Hash table allocation: Windows large pages not used." << sync_endl;
  }
  firstCall = false;

  // Fall back to regular, page aligned, allocation if necessary
  if (!mem)
      mem = VirtualAlloc(NULL, allocSize, MEM_RESERVE | MEM_COMMIT, PAGE_READWRITE);

  return mem;
}

#else

void* aligned_ttmem_alloc(size_t allocSize, void*& mem) {

  constexpr size_t alignment = 64; // assumed cache line size
  size_t size = allocSize + alignment - 1; // allocate some extra space
  mem = malloc(size);
  void* ret = reinterpret_cast<void*>((uintptr_t(mem) + alignment - 1) & ~uintptr_t(alignment - 1));
  return ret;
}

#endif


/// aligned_ttmem_free() will free the previously allocated ttmem

#if defined(_WIN64)

void aligned_ttmem_free(void* mem) {

  if (mem && !VirtualFree(mem, 0, MEM_RELEASE))
  {
      DWORD err = GetLastError();
      std::cerr << "Failed to free transposition table. Error code: 0x" <<
          std::hex << err << std::dec << std::endl;
      exit(EXIT_FAILURE);
  }
}

#else

void aligned_ttmem_free(void *mem) {
  free(mem);
}

#endif


namespace WinProcGroup {

#ifndef _WIN32

void bindThisThread(size_t) {}

#else

/// best_group() retrieves logical processor information using Windows specific
/// API and returns the best group id for the thread with index idx. Original
/// code from Texel by Peter Österlund.

int best_group(size_t idx) {

  int threads = 0;
  int nodes = 0;
  int cores = 0;
  DWORD returnLength = 0;
  DWORD byteOffset = 0;

  // Early exit if the needed API is not available at runtime
  HMODULE k32 = GetModuleHandle("Kernel32.dll");
  auto fun1 = (fun1_t)(void(*)())GetProcAddress(k32, "GetLogicalProcessorInformationEx");
  if (!fun1)
      return -1;

  // First call to get returnLength. We expect it to fail due to null buffer
  if (fun1(RelationAll, nullptr, &returnLength))
      return -1;

  // Once we know returnLength, allocate the buffer
  SYSTEM_LOGICAL_PROCESSOR_INFORMATION_EX *buffer, *ptr;
  ptr = buffer = (SYSTEM_LOGICAL_PROCESSOR_INFORMATION_EX*)malloc(returnLength);

  // Second call, now we expect to succeed
  if (!fun1(RelationAll, buffer, &returnLength))
  {
      free(buffer);
      return -1;
  }

  while (byteOffset < returnLength)
  {
      if (ptr->Relationship == RelationNumaNode)
          nodes++;

      else if (ptr->Relationship == RelationProcessorCore)
      {
          cores++;
          threads += (ptr->Processor.Flags == LTP_PC_SMT) ? 2 : 1;
      }

      assert(ptr->Size);
      byteOffset += ptr->Size;
      ptr = (SYSTEM_LOGICAL_PROCESSOR_INFORMATION_EX*)(((char*)ptr) + ptr->Size);
  }

  free(buffer);

  std::vector<int> groups;

  // Run as many threads as possible on the same node until core limit is
  // reached, then move on filling the next node.
  for (int n = 0; n < nodes; n++)
      for (int i = 0; i < cores / nodes; i++)
          groups.push_back(n);

  // In case a core has more than one logical processor (we assume 2) and we
  // have still threads to allocate, then spread them evenly across available
  // nodes.
  for (int t = 0; t < threads - cores; t++)
      groups.push_back(t % nodes);

  // If we still have more threads than the total number of logical processors
  // then return -1 and let the OS to decide what to do.
  return idx < groups.size() ? groups[idx] : -1;
}


/// bindThisThread() set the group affinity of the current thread

void bindThisThread(size_t idx) {

  // Use only local variables to be thread-safe
  int group = best_group(idx);

  if (group == -1)
      return;

  // Early exit if the needed API are not available at runtime
  HMODULE k32 = GetModuleHandle("Kernel32.dll");
  auto fun2 = (fun2_t)(void(*)())GetProcAddress(k32, "GetNumaNodeProcessorMaskEx");
  auto fun3 = (fun3_t)(void(*)())GetProcAddress(k32, "SetThreadGroupAffinity");

  if (!fun2 || !fun3)
      return;

  GROUP_AFFINITY affinity;
  if (fun2(group, &affinity))
      fun3(GetCurrentThread(), &affinity, nullptr);
}

#endif

} // namespace WinProcGroup

<<<<<<< HEAD
// Returns a string that represents the current time. (Used when learning evaluation functions)
std::string now_string()
{
    // Using std::ctime(), localtime() gives a warning that MSVC is not secure.
    // This shouldn't happen in the C++ standard, but...

#if defined(_MSC_VER)
  // C4996 : 'ctime' : This function or variable may be unsafe.Consider using ctime_s instead.
#pragma warning(disable : 4996)
#endif

    auto now = std::chrono::system_clock::now();
    auto tp = std::chrono::system_clock::to_time_t(now);
    auto result = string(std::ctime(&tp));

    // remove line endings if they are included at the end
    while (*result.rbegin() == '\n' || (*result.rbegin() == '\r'))
        result.pop_back();
    return result;
}

void sleep(int ms)
{
    std::this_thread::sleep_for(std::chrono::milliseconds(ms));
}

void* aligned_malloc(size_t size, size_t align)
{
    void* p = _mm_malloc(size, align);
    if (p == nullptr)
    {
        std::cout << "info string can't allocate memory. sise = " << size << std::endl;
        exit(1);
    }
    return p;
}

int read_file_to_memory(std::string filename, std::function<void* (uint64_t)> callback_func)
{
    fstream fs(filename, ios::in | ios::binary);
    if (fs.fail())
        return 1;

    fs.seekg(0, fstream::end);
    uint64_t eofPos = (uint64_t)fs.tellg();
    fs.clear(); // Otherwise the next seek may fail.
    fs.seekg(0, fstream::beg);
    uint64_t begPos = (uint64_t)fs.tellg();
    uint64_t file_size = eofPos - begPos;
    //std::cout << "filename = " << filename << " , file_size = " << file_size << endl;

    // I know the file size, so call callback_func to get a buffer for this,
    // Get the pointer.
    void* ptr = callback_func(file_size);

    // If the buffer could not be secured, or if the file size is different from the expected file size,
    // It is supposed to return nullptr. At this time, reading is interrupted and an error is returned.
    if (ptr == nullptr)
        return 2;

    // read in pieces

    const uint64_t block_size = 1024 * 1024 * 1024; // number of elements to read in one read (1GB)
    for (uint64_t pos = 0; pos < file_size; pos += block_size)
    {
        // size to read this time
        uint64_t read_size = (pos + block_size < file_size) ? block_size : (file_size - pos);
        fs.read((char*)ptr + pos, read_size);

        // Read error occurred in the middle of the file.
        if (fs.fail())
            return 2;

        //cout << ".";
    }
    fs.close();

    return 0;
}

int write_memory_to_file(std::string filename, void* ptr, uint64_t size)
{
    fstream fs(filename, ios::out | ios::binary);
    if (fs.fail())
        return 1;

    const uint64_t block_size = 1024 * 1024 * 1024; // number of elements to write in one write (1GB)
    for (uint64_t pos = 0; pos < size; pos += block_size)
    {
        // Memory size to write this time
        uint64_t write_size = (pos + block_size < size) ? block_size : (size - pos);
        fs.write((char*)ptr + pos, write_size);
        //cout << ".";
    }
    fs.close();
    return 0;
}
=======
#ifdef _WIN32
#include <direct.h>
#define GETCWD _getcwd
#else
#include <unistd.h>
#define GETCWD getcwd
#endif

namespace CommandLine {

string argv0;            // path+name of the executable binary, as given by argv[0]
string binaryDirectory;  // path of the executable directory
string workingDirectory; // path of the working directory
string pathSeparator;    // Separator for our current OS

void init(int argc, char* argv[]) {
    (void)argc;
    string separator;

    // extract the path+name of the executable binary
    argv0 = argv[0];

#ifdef _WIN32
    pathSeparator = "\\";
  #ifdef _MSC_VER
    // Under windows argv[0] may not have the extension. Also _get_pgmptr() had
    // issues in some windows 10 versions, so check returned values carefully.
    char* pgmptr = nullptr;
    if (!_get_pgmptr(&pgmptr) && pgmptr != nullptr && *pgmptr)
        argv0 = pgmptr;
  #endif
#else
    pathSeparator = "/";
#endif

    // extract the working directory
    workingDirectory = "";
    char buff[40000];
    char* cwd = GETCWD(buff, 40000);
    if (cwd)
        workingDirectory = cwd;

    // extract the binary directory path from argv0
    binaryDirectory = argv0;
    size_t pos = binaryDirectory.find_last_of("\\/");
    if (pos == std::string::npos)
        binaryDirectory = "." + pathSeparator;
    else
        binaryDirectory.resize(pos + 1);

    // pattern replacement: "./" at the start of path is replaced by the working directory
    if (binaryDirectory.find("." + pathSeparator) == 0)
        binaryDirectory.replace(0, 1, workingDirectory);
}


} // namespace CommandLine
>>>>>>> a8bbaa17
<|MERGE_RESOLUTION|>--- conflicted
+++ resolved
@@ -591,7 +591,63 @@
 
 } // namespace WinProcGroup
 
-<<<<<<< HEAD
+#ifdef _WIN32
+#include <direct.h>
+#define GETCWD _getcwd
+#else
+#include <unistd.h>
+#define GETCWD getcwd
+#endif
+
+namespace CommandLine {
+
+string argv0;            // path+name of the executable binary, as given by argv[0]
+string binaryDirectory;  // path of the executable directory
+string workingDirectory; // path of the working directory
+string pathSeparator;    // Separator for our current OS
+
+void init(int argc, char* argv[]) {
+    (void)argc;
+    string separator;
+
+    // extract the path+name of the executable binary
+    argv0 = argv[0];
+
+#ifdef _WIN32
+    pathSeparator = "\\";
+  #ifdef _MSC_VER
+    // Under windows argv[0] may not have the extension. Also _get_pgmptr() had
+    // issues in some windows 10 versions, so check returned values carefully.
+    char* pgmptr = nullptr;
+    if (!_get_pgmptr(&pgmptr) && pgmptr != nullptr && *pgmptr)
+        argv0 = pgmptr;
+  #endif
+#else
+    pathSeparator = "/";
+#endif
+
+    // extract the working directory
+    workingDirectory = "";
+    char buff[40000];
+    char* cwd = GETCWD(buff, 40000);
+    if (cwd)
+        workingDirectory = cwd;
+
+    // extract the binary directory path from argv0
+    binaryDirectory = argv0;
+    size_t pos = binaryDirectory.find_last_of("\\/");
+    if (pos == std::string::npos)
+        binaryDirectory = "." + pathSeparator;
+    else
+        binaryDirectory.resize(pos + 1);
+
+    // pattern replacement: "./" at the start of path is replaced by the working directory
+    if (binaryDirectory.find("." + pathSeparator) == 0)
+        binaryDirectory.replace(0, 1, workingDirectory);
+}
+
+
+} // namespace CommandLine
 // Returns a string that represents the current time. (Used when learning evaluation functions)
 std::string now_string()
 {
@@ -688,63 +744,4 @@
     }
     fs.close();
     return 0;
-}
-=======
-#ifdef _WIN32
-#include <direct.h>
-#define GETCWD _getcwd
-#else
-#include <unistd.h>
-#define GETCWD getcwd
-#endif
-
-namespace CommandLine {
-
-string argv0;            // path+name of the executable binary, as given by argv[0]
-string binaryDirectory;  // path of the executable directory
-string workingDirectory; // path of the working directory
-string pathSeparator;    // Separator for our current OS
-
-void init(int argc, char* argv[]) {
-    (void)argc;
-    string separator;
-
-    // extract the path+name of the executable binary
-    argv0 = argv[0];
-
-#ifdef _WIN32
-    pathSeparator = "\\";
-  #ifdef _MSC_VER
-    // Under windows argv[0] may not have the extension. Also _get_pgmptr() had
-    // issues in some windows 10 versions, so check returned values carefully.
-    char* pgmptr = nullptr;
-    if (!_get_pgmptr(&pgmptr) && pgmptr != nullptr && *pgmptr)
-        argv0 = pgmptr;
-  #endif
-#else
-    pathSeparator = "/";
-#endif
-
-    // extract the working directory
-    workingDirectory = "";
-    char buff[40000];
-    char* cwd = GETCWD(buff, 40000);
-    if (cwd)
-        workingDirectory = cwd;
-
-    // extract the binary directory path from argv0
-    binaryDirectory = argv0;
-    size_t pos = binaryDirectory.find_last_of("\\/");
-    if (pos == std::string::npos)
-        binaryDirectory = "." + pathSeparator;
-    else
-        binaryDirectory.resize(pos + 1);
-
-    // pattern replacement: "./" at the start of path is replaced by the working directory
-    if (binaryDirectory.find("." + pathSeparator) == 0)
-        binaryDirectory.replace(0, 1, workingDirectory);
-}
-
-
-} // namespace CommandLine
->>>>>>> a8bbaa17
+}