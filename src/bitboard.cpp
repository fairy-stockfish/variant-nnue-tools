/*
  Stockfish, a UCI chess playing engine derived from Glaurung 2.1
  Copyright (C) 2004-2008 Tord Romstad (Glaurung author)
  Copyright (C) 2008-2015 Marco Costalba, Joona Kiiski, Tord Romstad
  Copyright (C) 2015-2019 Marco Costalba, Joona Kiiski, Gary Linscott, Tord Romstad

  Stockfish is free software: you can redistribute it and/or modify
  it under the terms of the GNU General Public License as published by
  the Free Software Foundation, either version 3 of the License, or
  (at your option) any later version.

  Stockfish is distributed in the hope that it will be useful,
  but WITHOUT ANY WARRANTY; without even the implied warranty of
  MERCHANTABILITY or FITNESS FOR A PARTICULAR PURPOSE.  See the
  GNU General Public License for more details.

  You should have received a copy of the GNU General Public License
  along with this program.  If not, see <http://www.gnu.org/licenses/>.
*/

#include <bitset>
#include <algorithm>

#include "bitboard.h"
#include "misc.h"

uint8_t PopCnt16[1 << 16];
uint8_t SquareDistance[SQUARE_NB][SQUARE_NB];

Bitboard LineBB[SQUARE_NB][SQUARE_NB];
Bitboard DistanceRingBB[SQUARE_NB][FILE_NB];
Bitboard PseudoAttacks[COLOR_NB][PIECE_TYPE_NB][SQUARE_NB];
Bitboard PseudoMoves[COLOR_NB][PIECE_TYPE_NB][SQUARE_NB];
Bitboard LeaperAttacks[COLOR_NB][PIECE_TYPE_NB][SQUARE_NB];
Bitboard LeaperMoves[COLOR_NB][PIECE_TYPE_NB][SQUARE_NB];
Bitboard SquareBB[SQUARE_NB];
Bitboard BoardSizeBB[FILE_NB][RANK_NB];

Bitboard KingFlank[FILE_NB] = {
  QueenSide ^ FileDBB, QueenSide, QueenSide,
  CenterFiles, CenterFiles,
  KingSide, KingSide, KingSide ^ FileEBB
};

Magic RookMagics[SQUARE_NB];
Magic BishopMagics[SQUARE_NB];

namespace {

#ifdef LARGEBOARDS
  Bitboard RookTable[0xA80000];  // To store rook attacks
  Bitboard BishopTable[0x33C00]; // To store bishop attacks
#else
  Bitboard RookTable[0x19000];  // To store rook attacks
  Bitboard BishopTable[0x1480]; // To store bishop attacks
#endif

#ifdef PRECOMPUTED_MAGICS
#define B(a, b) (Bitboard(a) << 64) ^ Bitboard(b)
  // Use precomputed magics if pext is not avaible,
  // since the magics generation is very slow.
  Bitboard RookMagicInit[SQUARE_NB] = {
      B(0x4068000028000894, 0x20006051028),
      B(0x2004000042000004, 0x2810000008004000),
      B(0x1020000220004000, 0x8004290180020200),
      B(0x4310000101000020, 0x8020100004002000),
      B(0x38000080211108, 0x118000104000000),
      B(0x4050000080400004, 0x2011040500118010),
      B(0x4010000048100200, 0x100000840204000),
      B(0x4020000820000100, 0x410106024000804),
      B(0x910000008D00021, 0x800004400100010),
      B(0x6830000821080004, 0x80C00010100000),
      B(0x8040000040500008, 0x200031840804901),
      B(0x4018000042201000, 0x8300002D80000841),
      B(0x100008000044000, 0x1980020094A89400),
      B(0x1000004000082000, 0x4408540710000181),
      B(0x1206010001100802, 0x40004100048),
      B(0x984010000410001, 0x208080028AE),
      B(0x411210000261014, 0x8000414100011208),
      B(0x8200100000B0002, 0x1082008404000008),
      B(0x5004090000400096, 0x10004020001000E2),
      B(0x8899220000020001, 0x8401004904082000),
      B(0x801720000080040, 0x101000200082020),
      B(0x800060000102411, 0xA8200008808400),
      B(0x30C0000081004, 0x1004200082100418),
      B(0x1018010000020102, 0x4100000040014082),
      B(0x24000008000001, 0x4080041809020000),
      B(0x3011200814000104, 0x2110004020000000),
      B(0x1814410050000800, 0x4041010220000400),
      B(0x20B002010000211, 0x100104188808),
      B(0x821020000114, 0x22080A0200304020),
      B(0xC0E0020000082, 0x1004108210042000),
      B(0x9010010000084, 0x2000011014020406),
      B(0x400208018000040, 0x20D000052800018),
      B(0x108008000080, 0x240400000104),
      B(0x8012001080004400, 0x102010420201000),
      B(0x1000000C0001210, 0x821000080441200),
      B(0x1C500000200004D0, 0x20042084400410),
      B(0x4000284000108000, 0x1809420810080140),
      B(0x40804004000, 0x2220005410000000),
      B(0x4007080A1020000, 0x8004020D41200020),
      B(0x1080000800008000, 0x4080210000002002),
      B(0x400000400250000, 0x8000001100410000),
      B(0xC8010090010001, 0x2004000068009022),
      B(0x8300200008210000, 0x410804100111004),
      B(0x42150008210000, 0x81100004A400200),
      B(0x2C1410001810001, 0x8200800000411020),
      B(0x28420004020000, 0x409002880830900),
      B(0x200028000008000, 0x8100000040200004),
      B(0x4001030120000, 0x41008A020140404),
      B(0x288000004240804, 0x2410020000090),
      B(0x104202000004004, 0x2008010000040),
      B(0x800A020008022020, 0x4112108040400),
      B(0x90044001082420, 0x239806020040A),
      B(0x4018000414800030, 0x2001100010000),
      B(0x102820010088120, 0x8002004090008),
      B(0x280100200000410, 0x840441100000),
      B(0x4A020000040020, 0x10820040C0881),
      B(0x20000010020, 0x21000800402010),
      B(0x161A0400212C80, 0x42000400203002),
      B(0xAB00800181208440, 0x3120A01004040),
      B(0x261100084025060, 0x81800A2100400),
      B(0x1008000000A02000, 0x940000010040910),
      B(0x1406400004A010, 0x100011080188C05),
      B(0x400002000011000, 0x2080005008080002),
      B(0x402C1004012, 0x600004200488003),
      B(0x1800080802000409, 0x200012061200104),
      B(0x843020018100800, 0xE2000040100E0A04),
      B(0xA0010200005048, 0x80000851000012),
      B(0x20000900041, 0x200006904002024),
      B(0x20010000080002, 0x100000490211000),
      B(0x1000018070C, 0x4100008200400010),
      B(0x40000004101060, 0x40000109A800112),
      B(0x44000908010404, 0x2200000420010409),
      B(0x169D042288081204, 0x18000040A000),
      B(0x1000041002000, 0x6040040001208000),
      B(0x130040088200DA, 0x81600004010300),
      B(0x3000062004000220, 0x8404200010200020),
      B(0xC000102000020A, 0x108200004001000),
      B(0x2000008606120000, 0xC010200008010821),
      B(0x80040200000100, 0x80080000800440),
      B(0x508028000040100, 0x4280000800124),
      B(0x5AA422000B810100, 0xA802200002004404),
      B(0x10000A0000012100, 0x8080200000400802),
      B(0x240048004008102, 0x200400010800100),
      B(0x4140030108004, 0x8C012000024909A0),
      B(0x1400018A0A8000, 0x90841080008200),
      B(0xA500120088001010, 0x4040020200008042),
      B(0x5008024008888001, 0x1A0200A00005000),
      B(0x4004D13000026, 0x800008008000A012),
      B(0x201501022901000E, 0x8000024100001102),
      B(0xE80010140000800C, 0x20004B1080000820),
      B(0x8011010100046A00, 0x90010000C021),
      B(0x1008020008401440, 0x80900020000E088),
      B(0x100088000040000, 0x8124800080002200),
      B(0x12C04120401200, 0x410500E80004040B),
      B(0x9904A0100020008, 0x800108400020040),
      B(0x4000842405D0004, 0x10220200000080),
      B(0x4000001080802010, 0x4040880A00200001),
      B(0x4000001080802010, 0x4040880A00200001),
      B(0x800002021008000, 0xA04000420020000C),
      B(0x12A6020000304, 0x8290144200000),
      B(0x102803020008, 0x40824014A0200000),
      B(0x1400020080210008, 0x8001004000500000),
      B(0x120000148212, 0x801C001003A00000),
      B(0x2020002908040, 0x2000804140200000),
      B(0x820000010080, 0x10A2020420200000),
      B(0x508200022440, 0xB004001108800040),
      B(0x8202004084010C81, 0xC081A03000400008),
      B(0xB04080040204050, 0x1810028080200000),
      B(0xAA20014010120001, 0x80308004022200),
      B(0xAA20014010120001, 0x80308004022200),
      B(0x208018020814020, 0x2004020200410A00),
      B(0x6000801000002800, 0xC80121082004080),
      B(0x84002080140202, 0x8000004100090100),
      B(0x3100114050000, 0x2000818014000100),
      B(0x280805000008A400, 0x401042000000300),
      B(0x245A20000040401, 0x1000850102080200),
      B(0x4010430000D00240, 0xD0800001201100),
      B(0x20000080040, 0x9053000880500600),
      B(0x1840000610021088, 0x440801002428400),
      B(0x448814040010, 0x8410085020500600)
  };
  Bitboard BishopMagicInit[SQUARE_NB] = {
      B(0x2001040305000010, 0x830200040400082),
      B(0x1042400080E01200, 0x2004904010811400),
      B(0x400010120200, 0x880080D080018000),
      B(0x240190C00100040, 0x100A020140044404),
      B(0x1018010404010004, 0x1001010018081E0),
      B(0x41200A804C0904, 0x40000322000008),
      B(0x4001180A004, 0x8000001106000000),
      B(0x6006020020030600, 0x1840002100004841),
      B(0x4200200100, 0x4001041808002000),
      B(0x4100020050124600, 0x1001802902400CA0),
      B(0x448C0081440161, 0x200206010008000),
      B(0x400008008008408, 0x1000080210100080),
      B(0x200280C01008200, 0x210200813000080),
      B(0x1A000204400, 0x222200401023000),
      B(0x10081040640A00, 0x8410021881400000),
      B(0x1840400318080008, 0x800800840080000),
      B(0x4204050C040, 0x6500600200140000),
      B(0x1012100040204, 0x402404444400000),
      B(0x6000012680008240, 0x410140000004220),
      B(0x1000020810040008, 0x2D0011000060000),
      B(0x1020020400, 0x400108059001001),
      B(0x400020001100808, 0x480204800200000B),
      B(0x10000010030084, 0x2042000848900022),
      B(0x10000010030084, 0x2042000848900022),
      B(0x100D801402400, 0x1512404009000400),
      B(0x8000208005112400, 0xA02040401000000),
      B(0x1000420002800200, 0x4CA000183020000),
      B(0x800811480020, 0x408801010224001),
      B(0xC805200810900100, 0x9000084204004020),
      B(0x8200160204100004, 0x8040004004002022),
      B(0x104514013080080, 0x146410040001000),
      B(0x140844000080002, 0x1008102020040001),
      B(0x4040400041A2002, 0x8040000A8802510),
      B(0x801014041008002, 0x80068008025200),
      B(0xA00540A414040, 0x4101040010A0000),
      B(0x6484008010810002, 0x1100506884024000),
      B(0x2800401008006000, 0x1005420884029020),
      B(0x6822091010004421, 0x2000458080480),
      B(0x40101000200101, 0x10020100001C4E0),
      B(0x100400008C42, 0x4000100009008000),
      B(0x851220018800400, 0x1681800040080080),
      B(0x64200002010, 0x900020200040002),
      B(0x20800080000022, 0x80040810002010),
      B(0xA88408000802080, 0x20808001000000),
      B(0x200000400C005040, 0x100140020290108),
      B(0x224100000800408, 0x4204802004400020),
      B(0x80080620010210, 0x91080088804040),
      B(0x4008002100010, 0x80AC201001000001),
      B(0x10008200902C046, 0x8080D03004000010),
      B(0x3002100081000180, 0x2210002121528408),
      B(0x8C101800804420, 0x1019880200043008),
      B(0x200022000920D0, 0x8000800081300020),
      B(0x1D40800880000, 0x400040001400050),
      B(0x2020004100040, 0x200008040008008),
      B(0x4840800040100001, 0x100100040203040),
      B(0x40084001105, 0x8800080088000089),
      B(0x4000128008020008, 0x4004200200440020),
      B(0x210040008520000, 0x820219001080022),
      B(0x1494040018002116, 0x400101047020008),
      B(0x510008001910C224, 0x80200148118000),
      B(0xC0301002301000, 0x4211A08004801),
      B(0x50008E0C01001080, 0x100C004102845100),
      B(0x400600020060400, 0x88024100250050),
      B(0x8202920002002040, 0x810012000003),
      B(0x800004208800200, 0x18AA00201000048),
      B(0x402100800100002, 0x411000081000400),
      B(0x101000022004044, 0x9000100040000),
      B(0x41068001001, 0xC00400010001),
      B(0x310210001040, 0x1A1200020010000),
      B(0xA082409200004048, 0x490040800124101),
      B(0x18844820E0040212, 0x1000404420D10000),
      B(0x802908A40003348, 0x20200040104140),
      B(0x1800404028205003, 0xC020010401089020),
      B(0x802100044D01000, 0x8C41888000800040),
      B(0x1D0161011410081, 0x10008000100200),
      B(0x401000480040100, 0x286800404002212),
      B(0x821030000100009, 0x2000090200A00000),
      B(0x200020800200800, 0x2000480900841012),
      B(0x80A000048030080, 0x200000120200008),
      B(0x40B1400008020020, 0x148000200008004),
      B(0xA021700002002010, 0x3040E400040100),
      B(0x400242C200200640, 0x20440210200281),
      B(0x80AC140040206240, 0x120000102801401),
      B(0x2020340040832040, 0x10402100A44000),
      B(0x420100400040220, 0x80014C8004000106),
      B(0x504300822421120, 0x8004004008400100),
      B(0x2001100008040, 0x2020104302000000),
      B(0xA500802000A, 0x2008008000114100),
      B(0x8A0020000200, 0x9C00101001002408),
      B(0x104000001001008, 0x9001000204040060),
      B(0x1000820080108200, 0xA401000008100001),
      B(0x2008600009000480, 0x9008020001400000),
      B(0x4000800200040200, 0xA00030400308082),
      B(0x4004300202004709, 0x1000100180010020),
      B(0xC014800100440010, 0x402020280002C010),
      B(0x220208010884680, 0x1040280000042110),
      B(0x40B0018019202801, 0x1008408000100040),
      B(0x8269010206080044, 0x8001810000000040),
      B(0x4000020880081040, 0x208A44000028000),
      B(0x4004004E9004220A, 0x2104004001400024),
      B(0x8035006008C0904, 0x402002001080120),
      B(0x1800884002, 0x404400820000000),
      B(0x8088000004008910, 0x8024100401000000),
      B(0x142200086000100, 0x28021040020002E),
      B(0x1000409141004018, 0x100410820080040A),
      B(0x1800801800140, 0x810801060C0801),
      B(0x1000C00100402220, 0x808023420000000),
      B(0x8A0A202414305008, 0x100040200000021),
      B(0xC0208024050, 0x8003088008020401),
      B(0x8044004201440101, 0x400820080C024022),
      B(0x406018884120099, 0xB00088018002000),
      B(0x2000800010403010, 0xC5A002002010010),
      B(0x800020040840, 0x201800202800200),
      B(0x201280120020008D, 0x258809001000040),
      B(0x9100002020181, 0x80400082204000),
      B(0x104010080201001, 0x40080080181080),
      B(0x8440248092000430, 0xA200804900100000),
      B(0x2031010C01000C20, 0x200310A560082008),
      B(0x400202081811400, 0x40081802050000C),
      B(0x1011002100821300, 0x2400825040804100)
  };
#undef B
#endif

#ifdef PRECOMPUTED_MAGICS
  void init_magics(Bitboard table[], Magic magics[], Direction directions[], Bitboard magicsInit[]);
#else
  void init_magics(Bitboard table[], Magic magics[], Direction directions[]);
#endif

  Bitboard sliding_attack(Direction directions[], Square sq, Bitboard occupied, int maxDist = FILE_MAX, Color c = WHITE) {

    Bitboard attack = 0;

    for (int i = 0; directions[i]; ++i)
        for (Square s = sq + (c == WHITE ? directions[i] : -directions[i]);
             is_ok(s) && distance(s, s - (c == WHITE ? directions[i] : -directions[i])) == 1 && distance(s, sq) <= maxDist;
             s += (c == WHITE ? directions[i] : -directions[i]))
        {
            attack |= s;

            if (occupied & s)
                break;
        }

    return attack;
  }
}


/// Bitboards::pretty() returns an ASCII representation of a bitboard suitable
/// to be printed to standard output. Useful for debugging.

const std::string Bitboards::pretty(Bitboard b) {

  std::string s = "+---+---+---+---+---+---+---+---+\n";

  for (Rank r = RANK_MAX; r >= RANK_1; --r)
  {
      for (File f = FILE_A; f <= FILE_MAX; ++f)
          s += b & make_square(f, r) ? "| X " : "|   ";

      s += "|\n+---+---+---+---+---+---+---+---+\n";
  }

  return s;
}


/// Bitboards::init() initializes various bitboard tables. It is called at
/// startup and relies on global objects to be already zero-initialized.

void Bitboards::init() {

  for (unsigned i = 0; i < (1 << 16); ++i)
      PopCnt16[i] = std::bitset<16>(i).count();

  for (Square s = SQ_A1; s <= SQ_MAX; ++s)
      SquareBB[s] = make_bitboard(s);

  for (File f = FILE_A; f <= FILE_MAX; ++f)
      for (Rank r = RANK_1; r <= RANK_MAX; ++r)
          BoardSizeBB[f][r] = forward_file_bb(BLACK, make_square(f, r)) | SquareBB[make_square(f, r)] | (f > FILE_A ? BoardSizeBB[f - 1][r] : 0);

  for (Square s1 = SQ_A1; s1 <= SQ_MAX; ++s1)
      for (Square s2 = SQ_A1; s2 <= SQ_MAX; ++s2)
          {
              SquareDistance[s1][s2] = std::max(distance<File>(s1, s2), distance<Rank>(s1, s2));
              DistanceRingBB[s1][SquareDistance[s1][s2]] |= s2;
          }

  // Piece moves
  Direction RookDirections[5] = { NORTH,  EAST,  SOUTH,  WEST };
  Direction BishopDirections[5] = { NORTH_EAST, SOUTH_EAST, SOUTH_WEST, NORTH_WEST };

#ifdef PRECOMPUTED_MAGICS
  init_magics(RookTable, RookMagics, RookDirections, RookMagicInit);
  init_magics(BishopTable, BishopMagics, BishopDirections, BishopMagicInit);
#else
  init_magics(RookTable, RookMagics, RookDirections);
  init_magics(BishopTable, BishopMagics, BishopDirections);
#endif

  int stepsCapture[][13] = {
      {}, // NO_PIECE_TYPE
      { NORTH_WEST, NORTH_EAST }, // pawn
      { 2 * SOUTH + WEST, 2 * SOUTH + EAST, SOUTH + 2 * WEST, SOUTH + 2 * EAST,
        NORTH + 2 * WEST, NORTH + 2 * EAST, 2 * NORTH + WEST, 2 * NORTH + EAST }, // knight
      {}, // bishop
      {}, // rook
      {}, // queen
      { SOUTH_WEST, SOUTH_EAST, NORTH_WEST, NORTH_EAST }, // fers/met
      { 2 * SOUTH_WEST, 2 * SOUTH_EAST, 2 * NORTH_WEST, 2 * NORTH_EAST }, // alfil
      { SOUTH_WEST, SOUTH_EAST, NORTH_WEST, NORTH, NORTH_EAST }, // silver/khon
      { 2 * SOUTH + WEST, 2 * SOUTH + EAST, SOUTH + 2 * WEST, SOUTH_WEST, SOUTH_EAST, SOUTH + 2 * EAST,
        NORTH + 2 * WEST, NORTH_WEST, NORTH_EAST, NORTH + 2 * EAST, 2 * NORTH + WEST, 2 * NORTH + EAST }, // aiwok
      { SOUTH_WEST, SOUTH_EAST, NORTH_WEST, NORTH_EAST }, // bers/dragon
      { 2 * SOUTH + WEST, 2 * SOUTH + EAST, SOUTH + 2 * WEST, SOUTH + 2 * EAST,
        NORTH + 2 * WEST, NORTH + 2 * EAST, 2 * NORTH + WEST, 2 * NORTH + EAST }, // archbishop
      { 2 * SOUTH + WEST, 2 * SOUTH + EAST, SOUTH + 2 * WEST, SOUTH + 2 * EAST,
        NORTH + 2 * WEST, NORTH + 2 * EAST, 2 * NORTH + WEST, 2 * NORTH + EAST }, // chancellor
      { 2 * SOUTH + WEST, 2 * SOUTH + EAST, SOUTH + 2 * WEST, SOUTH + 2 * EAST,
        NORTH + 2 * WEST, NORTH + 2 * EAST, 2 * NORTH + WEST, 2 * NORTH + EAST }, // amazon
      {}, // knibis
      { 2 * SOUTH + WEST, 2 * SOUTH + EAST, SOUTH + 2 * WEST, SOUTH + 2 * EAST,
        NORTH + 2 * WEST, NORTH + 2 * EAST, 2 * NORTH + WEST, 2 * NORTH + EAST }, // biskni
      { NORTH }, // shogi pawn
      {}, // lance
      {  2 * NORTH + WEST, 2 * NORTH + EAST }, // shogi knight
      { WEST, EAST,  2 * NORTH + WEST, 2 * NORTH + EAST }, // euroshogi knight
      { SOUTH, WEST, EAST, NORTH_WEST, NORTH, NORTH_EAST }, // gold
      { SOUTH, WEST, EAST, NORTH }, // horse
      { SOUTH, WEST, EAST, NORTH }, // clobber
      { NORTH_WEST, NORTH_EAST }, // breakthrough
      {}, // immobile
      { SOUTH, WEST, EAST, NORTH }, // wazir
      { SOUTH_WEST, SOUTH, SOUTH_EAST, WEST, EAST, NORTH_WEST, NORTH, NORTH_EAST }, // commoner
      { SOUTH_WEST, SOUTH, SOUTH_EAST, WEST, EAST, NORTH_WEST, NORTH, NORTH_EAST } // king
  };
  int stepsQuiet[][13] = {
      {}, // NO_PIECE_TYPE
      { NORTH }, // pawn
      { 2 * SOUTH + WEST, 2 * SOUTH + EAST, SOUTH + 2 * WEST, SOUTH + 2 * EAST,
        NORTH + 2 * WEST, NORTH + 2 * EAST, 2 * NORTH + WEST, 2 * NORTH + EAST }, // knight
      {}, // bishop
      {}, // rook
      {}, // queen
      { SOUTH_WEST, SOUTH_EAST, NORTH_WEST, NORTH_EAST }, // fers/met
      { 2 * SOUTH_WEST, 2 * SOUTH_EAST, 2 * NORTH_WEST, 2 * NORTH_EAST }, // alfil
      { SOUTH_WEST, SOUTH_EAST, NORTH_WEST, NORTH, NORTH_EAST }, // silver/khon
      { 2 * SOUTH + WEST, 2 * SOUTH + EAST, SOUTH + 2 * WEST, SOUTH_WEST, SOUTH_EAST, SOUTH + 2 * EAST,
        NORTH + 2 * WEST, NORTH_WEST, NORTH_EAST, NORTH + 2 * EAST, 2 * NORTH + WEST, 2 * NORTH + EAST }, // aiwok
      { SOUTH_WEST, SOUTH_EAST, NORTH_WEST, NORTH_EAST }, // bers/dragon
      { 2 * SOUTH + WEST, 2 * SOUTH + EAST, SOUTH + 2 * WEST, SOUTH + 2 * EAST,
        NORTH + 2 * WEST, NORTH + 2 * EAST, 2 * NORTH + WEST, 2 * NORTH + EAST }, // archbishop
      { 2 * SOUTH + WEST, 2 * SOUTH + EAST, SOUTH + 2 * WEST, SOUTH + 2 * EAST,
        NORTH + 2 * WEST, NORTH + 2 * EAST, 2 * NORTH + WEST, 2 * NORTH + EAST }, // chancellor
      { 2 * SOUTH + WEST, 2 * SOUTH + EAST, SOUTH + 2 * WEST, SOUTH + 2 * EAST,
        NORTH + 2 * WEST, NORTH + 2 * EAST, 2 * NORTH + WEST, 2 * NORTH + EAST }, // amazon
      { 2 * SOUTH + WEST, 2 * SOUTH + EAST, SOUTH + 2 * WEST, SOUTH + 2 * EAST,
        NORTH + 2 * WEST, NORTH + 2 * EAST, 2 * NORTH + WEST, 2 * NORTH + EAST }, // knibis
      {}, // biskni
      { NORTH }, // shogi pawn
      {}, // lance
      {  2 * NORTH + WEST, 2 * NORTH + EAST }, // shogi knight
      { WEST, EAST,  2 * NORTH + WEST, 2 * NORTH + EAST }, // euroshogi knight
      { SOUTH, WEST, EAST, NORTH_WEST, NORTH, NORTH_EAST }, // gold
      { SOUTH, WEST, EAST, NORTH }, // horse
      {}, // clobber
      { NORTH_WEST, NORTH, NORTH_EAST }, // breakthrough
      {}, // immobile
      { SOUTH, WEST, EAST, NORTH }, // wazir
      { SOUTH_WEST, SOUTH, SOUTH_EAST, WEST, EAST, NORTH_WEST, NORTH, NORTH_EAST }, // commoner
      { SOUTH_WEST, SOUTH, SOUTH_EAST, WEST, EAST, NORTH_WEST, NORTH, NORTH_EAST } // king
  };
  Direction sliderCapture[][9] = {
    {}, // NO_PIECE_TYPE
    {}, // pawn
    {}, // knight
    { NORTH_EAST, SOUTH_EAST, SOUTH_WEST, NORTH_WEST }, // bishop
    { NORTH,  EAST,  SOUTH,  WEST }, // rook
    { NORTH,  EAST,  SOUTH,  WEST, NORTH_EAST, SOUTH_EAST, SOUTH_WEST, NORTH_WEST }, // queen
    {}, // fers/met
    {}, // alfil
    {}, // silver/khon
    { NORTH,  EAST,  SOUTH,  WEST }, // aiwok
    { NORTH,  EAST,  SOUTH,  WEST }, // bers/dragon
    { NORTH_EAST, SOUTH_EAST, SOUTH_WEST, NORTH_WEST }, // archbishop
    { NORTH,  EAST,  SOUTH,  WEST }, // chancellor
    { NORTH,  EAST,  SOUTH,  WEST, NORTH_EAST, SOUTH_EAST, SOUTH_WEST, NORTH_WEST }, // amazon
    { NORTH_EAST, SOUTH_EAST, SOUTH_WEST, NORTH_WEST }, // knibis
    {}, // biskni
    {}, // shogi pawn
    { NORTH }, // lance
    {}, // shogi knight
    {}, // euroshogi knight
    {}, // gold
    { NORTH_EAST, SOUTH_EAST, SOUTH_WEST, NORTH_WEST }, // horse
    {}, // clobber
    {}, // breakthrough
    {}, // immobile
    {}, // wazir
    {}, // commoner
    {} // king
  };
  Direction sliderQuiet[][9] = {
    {}, // NO_PIECE_TYPE
    {}, // pawn
    {}, // knight
    { NORTH_EAST, SOUTH_EAST, SOUTH_WEST, NORTH_WEST }, // bishop
    { NORTH,  EAST,  SOUTH,  WEST }, // rook
    { NORTH,  EAST,  SOUTH,  WEST, NORTH_EAST, SOUTH_EAST, SOUTH_WEST, NORTH_WEST }, // queen
    {}, // fers/met
    {}, // alfil
    {}, // silver/khon
    { NORTH,  EAST,  SOUTH,  WEST }, // aiwok
    { NORTH,  EAST,  SOUTH,  WEST }, // bers/dragon
    { NORTH_EAST, SOUTH_EAST, SOUTH_WEST, NORTH_WEST }, // archbishop
    { NORTH,  EAST,  SOUTH,  WEST }, // chancellor
    { NORTH,  EAST,  SOUTH,  WEST, NORTH_EAST, SOUTH_EAST, SOUTH_WEST, NORTH_WEST }, // amazon
    {}, // knibis
    { NORTH_EAST, SOUTH_EAST, SOUTH_WEST, NORTH_WEST }, // biskni
    {}, // shogi pawn
    { NORTH }, // lance
    {}, // shogi knight
    {}, // euroshogi knight
    {}, // gold
    { NORTH_EAST, SOUTH_EAST, SOUTH_WEST, NORTH_WEST }, // horse
    {}, // clobber
    {}, // breakthrough
    {}, // immobile
    {}, // wazir
    {}, // commoner
    {} // king
  };
  int sliderDistCapture[] = {
    0, // NO_PIECE_TYPE
    0, // pawn
    0, // knight
    FILE_MAX, // bishop
    FILE_MAX, // rook
    FILE_MAX, // queen
    0, // fers/met
    0, // alfil
    0, // silver/khon
    FILE_MAX, // aiwok
    FILE_MAX, // bers/dragon
    FILE_MAX, // archbishop
    FILE_MAX, // chancellor
    FILE_MAX, // amazon
    FILE_MAX, // knibis
    0, // biskni
    0, // shogi pawn
    FILE_MAX, // lance
    0, // shogi knight
    0, // euroshogi knight
    0, // gold
    FILE_MAX, // horse
    0, // clobber
    0, // breakthrough
    0, // immobile
    0, // wazir
    0, // commoner
    0  // king
  };
  int sliderDistQuiet[] = {
    0, // NO_PIECE_TYPE
    0, // pawn
    0, // knight
    FILE_MAX, // bishop
    FILE_MAX, // rook
    FILE_MAX, // queen
    0, // fers/met
    0, // alfil
    0, // silver/khon
    FILE_MAX, // aiwok
    FILE_MAX, // bers/dragon
    FILE_MAX, // archbishop
    FILE_MAX, // chancellor
    FILE_MAX, // amazon
    0, // knibis
    FILE_MAX, // biskni
    0, // shogi pawn
    FILE_MAX, // lance
    0, // shogi knight
    0, // euroshogi knight
    0, // gold
    FILE_MAX, // horse
    0, // clobber
    0, // breakthrough
    0, // immobile
    0, // wazir
    0, // commoner
    0  // king
  };

  for (Color c = WHITE; c <= BLACK; ++c)
      for (PieceType pt = PAWN; pt <= KING; ++pt)
          for (Square s = SQ_A1; s <= SQ_MAX; ++s)
          {
              for (int i = 0; stepsCapture[pt][i]; ++i)
              {
                  Square to = s + Direction(c == WHITE ? stepsCapture[pt][i] : -stepsCapture[pt][i]);

                  if (is_ok(to) && distance(s, to) < 4)
                  {
                      PseudoAttacks[c][pt][s] |= to;
                      LeaperAttacks[c][pt][s] |= to;
                  }
              }
              for (int i = 0; stepsQuiet[pt][i]; ++i)
              {
                  Square to = s + Direction(c == WHITE ? stepsQuiet[pt][i] : -stepsQuiet[pt][i]);

                  if (is_ok(to) && distance(s, to) < 4)
                  {
                      PseudoMoves[c][pt][s] |= to;
                      LeaperMoves[c][pt][s] |= to;
                  }
              }
              PseudoAttacks[c][pt][s] |= sliding_attack(sliderCapture[pt], s, 0, sliderDistCapture[pt], c);
              PseudoMoves[c][pt][s] |= sliding_attack(sliderQuiet[pt], s, 0, sliderDistQuiet[pt], c);
          }

  for (Square s1 = SQ_A1; s1 <= SQ_MAX; ++s1)
  {
      for (PieceType pt : { BISHOP, ROOK })
<<<<<<< HEAD
          for (Square s2 = SQ_A1; s2 <= SQ_MAX; ++s2)
              if (PseudoAttacks[WHITE][pt][s1] & s2)
              {
                  LineBB[s1][s2] = (attacks_bb(WHITE, pt, s1, 0) & attacks_bb(WHITE, pt, s2, 0)) | s1 | s2;
                  BetweenBB[s1][s2] = attacks_bb(WHITE, pt, s1, square_bb(s2)) & attacks_bb(WHITE, pt, s2, square_bb(s1));
              }
=======
          for (Square s2 = SQ_A1; s2 <= SQ_H8; ++s2)
              if (PseudoAttacks[pt][s1] & s2)
                  LineBB[s1][s2] = (attacks_bb(pt, s1, 0) & attacks_bb(pt, s2, 0)) | s1 | s2;
>>>>>>> ab4b94e1
  }
}


namespace {

  // init_magics() computes all rook and bishop attacks at startup. Magic
  // bitboards are used to look up attacks of sliding pieces. As a reference see
  // www.chessprogramming.org/Magic_Bitboards. In particular, here we use the so
  // called "fancy" approach.

#ifdef PRECOMPUTED_MAGICS
  void init_magics(Bitboard table[], Magic magics[], Direction directions[], Bitboard magicsInit[]) {
#else
  void init_magics(Bitboard table[], Magic magics[], Direction directions[]) {
#endif

    // Optimal PRNG seeds to pick the correct magics in the shortest time
#ifndef PRECOMPUTED_MAGICS
#ifdef LARGEBOARDS
    int seeds[][RANK_NB] = { {},
                             {  734, 10316, 55013, 32803, 12281, 15100,  16645, 255, 346, 89123} };
#else
    int seeds[][RANK_NB] = { { 8977, 44560, 54343, 38998,  5731, 95205, 104912, 17020 },
                             {  728, 10316, 55013, 32803, 12281, 15100,  16645,   255 } };
#endif
#endif

    Bitboard* occupancy = new Bitboard[1 << (FILE_NB + RANK_NB - 4)];
    Bitboard* reference = new Bitboard[1 << (FILE_NB + RANK_NB - 4)];
    Bitboard edges, b;
    int* epoch = new int[1 << (FILE_NB + RANK_NB - 4)]();
    int cnt = 0, size = 0;


    for (Square s = SQ_A1; s <= SQ_MAX; ++s)
    {
        // Board edges are not considered in the relevant occupancies
        edges = ((Rank1BB | rank_bb(RANK_MAX)) & ~rank_bb(s)) | ((FileABB | file_bb(FILE_MAX)) & ~file_bb(s));

        // Given a square 's', the mask is the bitboard of sliding attacks from
        // 's' computed on an empty board. The index must be big enough to contain
        // all the attacks for each possible subset of the mask and so is 2 power
        // the number of 1s of the mask. Hence we deduce the size of the shift to
        // apply to the 64 or 32 bits word to get the index.
        Magic& m = magics[s];
        m.mask  = sliding_attack(directions, s, 0) & ~edges;
#ifdef LARGEBOARDS
        m.shift = 128 - popcount(m.mask);
#else
        m.shift = (Is64Bit ? 64 : 32) - popcount(m.mask);
#endif

        // Set the offset for the attacks table of the square. We have individual
        // table sizes for each square with "Fancy Magic Bitboards".
        m.attacks = s == SQ_A1 ? table : magics[s - 1].attacks + size;

        // Use Carry-Rippler trick to enumerate all subsets of masks[s] and
        // store the corresponding sliding attack bitboard in reference[].
        b = size = 0;
        do {
            occupancy[size] = b;
            reference[size] = sliding_attack(directions, s, b);

            if (HasPext)
                m.attacks[pext(b, m.mask)] = reference[size];

            size++;
            b = (b - m.mask) & m.mask;
        } while (b);

        if (HasPext)
            continue;

#ifndef PRECOMPUTED_MAGICS
        PRNG rng(seeds[Is64Bit][rank_of(s)]);
#endif

        // Find a magic for square 's' picking up an (almost) random number
        // until we find the one that passes the verification test.
        for (int i = 0; i < size; )
        {
            for (m.magic = 0; popcount(((m.magic * m.mask) & AllSquares) >> (SQUARE_NB - FILE_NB)) < FILE_NB - 2; )
            {
#ifdef LARGEBOARDS
#ifdef PRECOMPUTED_MAGICS
                m.magic = magicsInit[s];
#else
                m.magic = (rng.sparse_rand<Bitboard>() << 64) ^ rng.sparse_rand<Bitboard>();
#endif
#else
                m.magic = rng.sparse_rand<Bitboard>();
#endif
            }

            // A good magic must map every possible occupancy to an index that
            // looks up the correct sliding attack in the attacks[s] database.
            // Note that we build up the database for square 's' as a side
            // effect of verifying the magic. Keep track of the attempt count
            // and save it in epoch[], little speed-up trick to avoid resetting
            // m.attacks[] after every failed attempt.
            for (++cnt, i = 0; i < size; ++i)
            {
                unsigned idx = m.index(occupancy[i]);

                if (epoch[idx] < cnt)
                {
                    epoch[idx] = cnt;
                    m.attacks[idx] = reference[i];
                }
                else if (m.attacks[idx] != reference[i])
                    break;
            }
        }
    }

    delete[] occupancy;
    delete[] reference;
    delete[] epoch;
  }
}<|MERGE_RESOLUTION|>--- conflicted
+++ resolved
@@ -609,18 +609,9 @@
   for (Square s1 = SQ_A1; s1 <= SQ_MAX; ++s1)
   {
       for (PieceType pt : { BISHOP, ROOK })
-<<<<<<< HEAD
           for (Square s2 = SQ_A1; s2 <= SQ_MAX; ++s2)
               if (PseudoAttacks[WHITE][pt][s1] & s2)
-              {
                   LineBB[s1][s2] = (attacks_bb(WHITE, pt, s1, 0) & attacks_bb(WHITE, pt, s2, 0)) | s1 | s2;
-                  BetweenBB[s1][s2] = attacks_bb(WHITE, pt, s1, square_bb(s2)) & attacks_bb(WHITE, pt, s2, square_bb(s1));
-              }
-=======
-          for (Square s2 = SQ_A1; s2 <= SQ_H8; ++s2)
-              if (PseudoAttacks[pt][s1] & s2)
-                  LineBB[s1][s2] = (attacks_bb(pt, s1, 0) & attacks_bb(pt, s2, 0)) | s1 | s2;
->>>>>>> ab4b94e1
   }
 }
 
