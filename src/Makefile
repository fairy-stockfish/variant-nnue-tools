# Stockfish, a UCI chess playing engine derived from Glaurung 2.1
# Copyright (C) 2004-2008 Tord Romstad (Glaurung author)
# Copyright (C) 2008-2015 Marco Costalba, Joona Kiiski, Tord Romstad
# Copyright (C) 2015-2019 Marco Costalba, Joona Kiiski, Gary Linscott, Tord Romstad
#
# Stockfish is free software: you can redistribute it and/or modify
# it under the terms of the GNU General Public License as published by
# the Free Software Foundation, either version 3 of the License, or
# (at your option) any later version.
#
# Stockfish is distributed in the hope that it will be useful,
# but WITHOUT ANY WARRANTY; without even the implied warranty of
# MERCHANTABILITY or FITNESS FOR A PARTICULAR PURPOSE.  See the
# GNU General Public License for more details.
#
# You should have received a copy of the GNU General Public License
# along with this program.  If not, see <http://www.gnu.org/licenses/>.


### ==========================================================================
### Section 1. General Configuration
### ==========================================================================

### Executable name
ifeq ($(COMP),mingw)
EXE = stockfish.exe
else
EXE = stockfish
endif

### Installation dir definitions
PREFIX = /usr/local
BINDIR = $(PREFIX)/bin

### Built-in benchmark for pgo-builds
PGOBENCH = ./$(EXE) bench

### Source and object files
SRCS = benchmark.cpp bitbase.cpp bitboard.cpp endgame.cpp evaluate.cpp main.cpp \
<<<<<<< HEAD
	material.cpp misc.cpp movegen.cpp movepick.cpp partner.cpp parser.cpp pawns.cpp piece.cpp position.cpp psqt.cpp \
	search.cpp thread.cpp timeman.cpp tt.cpp uci.cpp ucioption.cpp variant.cpp xboard.cpp tune.cpp syzygy/tbprobe.cpp
=======
	material.cpp misc.cpp movegen.cpp movepick.cpp pawns.cpp position.cpp psqt.cpp \
	search.cpp thread.cpp timeman.cpp tt.cpp uci.cpp ucioption.cpp tune.cpp syzygy/tbprobe.cpp \
	nnue/evaluate_nnue.cpp nnue/features/half_kp.cpp
>>>>>>> 288a6044

OBJS = $(notdir $(SRCS:.cpp=.o))

VPATH = syzygy:nnue:nnue/features

### Establish the operating system name
KERNEL = $(shell uname -s)
ifeq ($(KERNEL),Linux)
	OS = $(shell uname -o)
endif

### ==========================================================================
### Section 2. High-level Configuration
### ==========================================================================
#
# flag                --- Comp switch      --- Description
# ----------------------------------------------------------------------------
#
# debug = yes/no      --- -DNDEBUG         --- Enable/Disable debug mode
# sanitize = undefined/thread/no (-fsanitize )
#                     --- ( undefined )    --- enable undefined behavior checks
#                     --- ( thread    )    --- enable threading error  checks
# optimize = yes/no   --- (-O3/-fast etc.) --- Enable/Disable optimizations
# arch = (name)       --- (-arch)          --- Target architecture
# bits = 64/32        --- -DIS_64BIT       --- 64-/32-bit operating system
# prefetch = yes/no   --- -DUSE_PREFETCH   --- Use prefetch asm-instruction
# popcnt = yes/no     --- -DUSE_POPCNT     --- Use popcnt asm-instruction
# pext = yes/no       --- -DUSE_PEXT       --- Use pext x86_64 asm-instruction
# sse = yes/no        --- -msse            --- Use Intel Streaming SIMD Extensions
# mmx = yes/no        --- -mmmx            --- Use Intel MMX instructions
# sse2 = yes/no       --- -msse2           --- Use Intel Streaming SIMD Extensions 2
# ssse3 = yes/no      --- -mssse3          --- Use Intel Supplemental Streaming SIMD Extensions 3
# sse41 = yes/no      --- -msse4.1         --- Use Intel Streaming SIMD Extensions 4.1
# avx2 = yes/no       --- -mavx2           --- Use Intel Advanced Vector Extensions 2
# avx512 = yes/no     --- -mavx512bw       --- Use Intel Advanced Vector Extensions 512
# vnni256 = yes/no    --- -mavx512vnni     --- Use Intel Vector Neural Network Instructions 256
# vnni512 = yes/no    --- -mavx512vnni     --- Use Intel Vector Neural Network Instructions 512
# neon = yes/no       --- -DUSE_NEON       --- Use ARM SIMD architecture
#
# Note that Makefile is space sensitive, so when adding new architectures
# or modifying existing flags, you have to make sure there are no extra spaces
# at the end of the line for flag values.

### 2.1. General and architecture defaults
<<<<<<< HEAD
largeboards = no
all = no
precomputedmagics = yes
=======

ifeq ($(ARCH),)
   ARCH = x86-64-modern
   help_skip_sanity = yes
endif
# explicitly check for the list of supported architectures (as listed with make help),
# the user can override with `make ARCH=x86-32-vnni256 SUPPORTED_ARCH=true`
ifeq ($(ARCH), $(filter $(ARCH), \
                 x86-64-vnni512 x86-64-vnni256 x86-64-avx512 x86-64-bmi2 x86-64-avx2 \
                 x86-64-sse41-popcnt x86-64-modern x86-64-ssse3 x86-64-sse3-popcnt \
                 x86-64 x86-32-sse41-popcnt x86-32-sse2 x86-32 ppc-64 ppc-32 \
                 armv7 armv7-neon armv8 apple-silicon general-64 general-32))
   SUPPORTED_ARCH=true
else
   SUPPORTED_ARCH=false
endif

>>>>>>> 288a6044
optimize = yes
debug = no
sanitize = no
bits = 64
prefetch = no
popcnt = no
pext = no
sse = no
mmx = no
sse2 = no
ssse3 = no
sse41 = no
avx2 = no
avx512 = no
vnni256 = no
vnni512 = no
neon = no
STRIP = strip

### 2.2 Architecture specific

ifeq ($(findstring x86,$(ARCH)),x86)

# x86-32/64

ifeq ($(findstring x86-32,$(ARCH)),x86-32)
	arch = i386
	bits = 32
	sse = yes
	mmx = yes
else
	arch = x86_64
	sse = yes
	sse2 = yes
endif

ifeq ($(findstring -sse,$(ARCH)),-sse)
	sse = yes
endif

ifeq ($(findstring -popcnt,$(ARCH)),-popcnt)
	popcnt = yes
endif

ifeq ($(findstring -mmx,$(ARCH)),-mmx)
	mmx = yes
endif

ifeq ($(findstring -sse2,$(ARCH)),-sse2)
	sse = yes
	sse2 = yes
endif

ifeq ($(findstring -ssse3,$(ARCH)),-ssse3)
	sse = yes
	sse2 = yes
	ssse3 = yes
endif

ifeq ($(findstring -sse41,$(ARCH)),-sse41)
	sse = yes
	sse2 = yes
	ssse3 = yes
	sse41 = yes
endif

ifeq ($(findstring -modern,$(ARCH)),-modern)
	popcnt = yes
	sse = yes
	sse2 = yes
	ssse3 = yes
	sse41 = yes
endif

ifeq ($(findstring -avx2,$(ARCH)),-avx2)
	popcnt = yes
	sse = yes
	sse2 = yes
	ssse3 = yes
	sse41 = yes
	avx2 = yes
endif

ifeq ($(findstring -bmi2,$(ARCH)),-bmi2)
	popcnt = yes
	sse = yes
	sse2 = yes
	ssse3 = yes
	sse41 = yes
	avx2 = yes
	pext = yes
endif

ifeq ($(findstring -avx512,$(ARCH)),-avx512)
	popcnt = yes
	sse = yes
	sse2 = yes
	ssse3 = yes
	sse41 = yes
	avx2 = yes
	pext = yes
	avx512 = yes
endif

ifeq ($(findstring -vnni256,$(ARCH)),-vnni256)
	popcnt = yes
	sse = yes
	sse2 = yes
	ssse3 = yes
	sse41 = yes
	avx2 = yes
	pext = yes
	vnni256 = yes
endif

ifeq ($(findstring -vnni512,$(ARCH)),-vnni512)
	popcnt = yes
	sse = yes
	sse2 = yes
	ssse3 = yes
	sse41 = yes
	avx2 = yes
	pext = yes
<<<<<<< HEAD
	precomputedmagics = no
=======
	avx512 = yes
	vnni512 = yes
endif

ifeq ($(sse),yes)
	prefetch = yes
endif

# 64-bit pext is not available on x86-32
ifeq ($(bits),32)
	pext = no
endif

else

# all other architectures

ifeq ($(ARCH),general-32)
	arch = any
	bits = 32
endif

ifeq ($(ARCH),general-64)
	arch = any
>>>>>>> 288a6044
endif

ifeq ($(ARCH),armv7)
	arch = armv7
	prefetch = yes
	bits = 32
endif

ifeq ($(ARCH),armv7-neon)
	arch = armv7
	prefetch = yes
	popcnt = yes
	neon = yes
	bits = 32
endif

ifeq ($(ARCH),armv8)
	arch = armv8
	prefetch = yes
	popcnt = yes
	neon = yes
endif

ifeq ($(ARCH),apple-silicon)
	arch = arm64
	prefetch = yes
	popcnt = yes
	neon = yes
endif

ifeq ($(ARCH),ppc-32)
	arch = ppc
	bits = 32
endif

ifeq ($(ARCH),ppc-64)
	arch = ppc64
	popcnt = yes
	prefetch = yes
endif

endif

### ==========================================================================
### Section 3. Low-level Configuration
### ==========================================================================

### 3.1 Selecting compiler (default = gcc)
CXXFLAGS += -Wall -Wcast-qual -fno-exceptions -std=c++17 $(EXTRACXXFLAGS)
DEPENDFLAGS += -std=c++17
LDFLAGS += $(EXTRALDFLAGS)

# Compile version with support for large board variants
# Use precomputed magics by default if pext is not available
ifneq ($(largeboards),no)
	CXXFLAGS += -DLARGEBOARDS
	ifeq ($(precomputedmagics),yes)
		CXXFLAGS += -DPRECOMPUTED_MAGICS
	endif
endif

# Enable all variants, even heavyweight ones like amazons
ifneq ($(all),no)
	CXXFLAGS += -DALLVARS
endif

ifeq ($(COMP),)
	COMP=gcc
endif

ifeq ($(COMP),gcc)
	comp=gcc
	CXX=g++
	CXXFLAGS += -Wextra -Wshadow
	ifeq ($(largeboards),no)
		CXXFLAGS += -pedantic
	endif

	ifeq ($(arch),$(filter $(arch),armv7 armv8))
		ifeq ($(OS),Android)
			CXXFLAGS += -m$(bits)
			LDFLAGS += -m$(bits)
		endif
	else
		CXXFLAGS += -m$(bits)
		LDFLAGS += -m$(bits)
	endif

	ifeq ($(arch),$(filter $(arch),armv7))
		LDFLAGS += -latomic
	endif

	ifneq ($(KERNEL),Darwin)
	   LDFLAGS += -Wl,--no-as-needed
	endif
endif

ifeq ($(COMP),mingw)
	comp=mingw

	ifeq ($(KERNEL),Linux)
		ifeq ($(bits),64)
			ifeq ($(shell which x86_64-w64-mingw32-c++-posix),)
				CXX=x86_64-w64-mingw32-c++
			else
				CXX=x86_64-w64-mingw32-c++-posix
			endif
		else
			ifeq ($(shell which i686-w64-mingw32-c++-posix),)
				CXX=i686-w64-mingw32-c++
			else
				CXX=i686-w64-mingw32-c++-posix
			endif
		endif
	else
		CXX=g++
	endif

	CXXFLAGS += -Wextra -Wshadow
	LDFLAGS += -static
endif

ifeq ($(COMP),icc)
	comp=icc
	CXX=icpc
	CXXFLAGS += -diag-disable 1476,10120 -Wcheck -Wabi -Wdeprecated -strict-ansi
endif

ifeq ($(COMP),clang)
	comp=clang
	CXX=clang++
	CXXFLAGS += -pedantic -Wextra -Wshadow

	ifneq ($(KERNEL),Darwin)
	ifneq ($(KERNEL),OpenBSD)
		LDFLAGS += -latomic
	endif
	endif

	ifeq ($(arch),$(filter $(arch),armv7 armv8))
		ifeq ($(OS),Android)
			CXXFLAGS += -m$(bits)
			LDFLAGS += -m$(bits)
		endif
	else
		CXXFLAGS += -m$(bits)
		LDFLAGS += -m$(bits)
	endif
endif

ifeq ($(KERNEL),Darwin)
	CXXFLAGS += -arch $(arch) -mmacosx-version-min=10.14
	LDFLAGS += -arch $(arch) -mmacosx-version-min=10.14
	XCRUN = xcrun
endif

# To cross-compile for Android, NDK version r21 or later is recommended.
# In earlier NDK versions, you'll need to pass -fno-addrsig if using GNU binutils.
# Currently we don't know how to make PGO builds with the NDK yet.
ifeq ($(COMP),ndk)
	CXXFLAGS += -stdlib=libc++ -fPIE
	comp=clang
	ifeq ($(arch),armv7)
		CXX=armv7a-linux-androideabi16-clang++
		CXXFLAGS += -mthumb -march=armv7-a -mfloat-abi=softfp -mfpu=neon
		STRIP=arm-linux-androideabi-strip
	endif
	ifeq ($(arch),armv8)
		CXX=aarch64-linux-android21-clang++
		STRIP=aarch64-linux-android-strip
	endif
	LDFLAGS += -static-libstdc++ -pie -lm -latomic
endif

ifeq ($(comp),icc)
	profile_make = icc-profile-make
	profile_use = icc-profile-use
else ifeq ($(comp),clang)
	profile_make = clang-profile-make
	profile_use = clang-profile-use
else
	profile_make = gcc-profile-make
	profile_use = gcc-profile-use
endif

### Travis CI script uses COMPILER to overwrite CXX
ifdef COMPILER
	COMPCXX=$(COMPILER)
endif

### Allow overwriting CXX from command line
ifdef COMPCXX
	CXX=$(COMPCXX)
endif

### Sometimes gcc is really clang
ifeq ($(COMP),gcc)
	gccversion = $(shell $(CXX) --version)
	gccisclang = $(findstring clang,$(gccversion))
	ifneq ($(gccisclang),)
		profile_make = clang-profile-make
		profile_use = clang-profile-use
	endif
endif

### On mingw use Windows threads, otherwise POSIX
ifneq ($(comp),mingw)
	CXXFLAGS += -DUSE_PTHREADS
	# On Android Bionic's C library comes with its own pthread implementation bundled in
	ifneq ($(OS),Android)
		# Haiku has pthreads in its libroot, so only link it in on other platforms
		ifneq ($(KERNEL),Haiku)
			ifneq ($(COMP),ndk)
				LDFLAGS += -lpthread
			endif
		endif
	endif
endif

### 3.2.1 Debugging
ifeq ($(debug),no)
	CXXFLAGS += -DNDEBUG
else
	CXXFLAGS += -g
endif

### 3.2.2 Debugging with undefined behavior sanitizers
ifneq ($(sanitize),no)
        CXXFLAGS += -g3 -fsanitize=$(sanitize)
        LDFLAGS += -fsanitize=$(sanitize)
endif

### 3.3 Optimization
ifeq ($(optimize),yes)

	CXXFLAGS += -O3

	ifeq ($(comp),gcc)
		ifeq ($(OS), Android)
			CXXFLAGS += -fno-gcse -mthumb -march=armv7-a -mfloat-abi=softfp
		endif
	endif

	ifeq ($(comp),$(filter $(comp),gcc clang icc))
		ifeq ($(KERNEL),Darwin)
			CXXFLAGS += -mdynamic-no-pic
		endif
	endif
endif

### 3.4 Bits
ifeq ($(bits),64)
	CXXFLAGS += -DIS_64BIT
endif

### 3.5 prefetch
ifeq ($(prefetch),yes)
	ifeq ($(sse),yes)
		CXXFLAGS += -msse
	endif
else
	CXXFLAGS += -DNO_PREFETCH
endif

### 3.6 popcnt
ifeq ($(popcnt),yes)
	ifeq ($(arch),$(filter $(arch),ppc64 armv7 armv8 arm64))
		CXXFLAGS += -DUSE_POPCNT
	else ifeq ($(comp),icc)
		CXXFLAGS += -msse3 -DUSE_POPCNT
	else
		CXXFLAGS += -msse3 -mpopcnt -DUSE_POPCNT
	endif
endif


ifeq ($(avx2),yes)
	CXXFLAGS += -DUSE_AVX2
	ifeq ($(comp),$(filter $(comp),gcc clang mingw))
		CXXFLAGS += -mavx2
	endif
endif

ifeq ($(avx512),yes)
	CXXFLAGS += -DUSE_AVX512
	ifeq ($(comp),$(filter $(comp),gcc clang mingw))
		CXXFLAGS += -mavx512f -mavx512bw
	endif
endif

ifeq ($(vnni256),yes)
	CXXFLAGS += -DUSE_VNNI
	ifeq ($(comp),$(filter $(comp),gcc clang mingw))
		CXXFLAGS += -mavx512f -mavx512bw -mavx512vnni -mavx512dq -mavx512vl -mprefer-vector-width=256
	endif
endif

ifeq ($(vnni512),yes)
	CXXFLAGS += -DUSE_VNNI
	ifeq ($(comp),$(filter $(comp),gcc clang mingw))
		CXXFLAGS += -mavx512vnni -mavx512dq -mavx512vl
	endif
endif

ifeq ($(sse41),yes)
	CXXFLAGS += -DUSE_SSE41
	ifeq ($(comp),$(filter $(comp),gcc clang mingw))
		CXXFLAGS += -msse4.1
	endif
endif

ifeq ($(ssse3),yes)
	CXXFLAGS += -DUSE_SSSE3
	ifeq ($(comp),$(filter $(comp),gcc clang mingw))
		CXXFLAGS += -mssse3
	endif
endif

ifeq ($(sse2),yes)
	CXXFLAGS += -DUSE_SSE2
	ifeq ($(comp),$(filter $(comp),gcc clang mingw))
		CXXFLAGS += -msse2
	endif
endif

ifeq ($(mmx),yes)
	CXXFLAGS += -DUSE_MMX
	ifeq ($(comp),$(filter $(comp),gcc clang mingw))
		CXXFLAGS += -mmmx
	endif
endif

ifeq ($(neon),yes)
	CXXFLAGS += -DUSE_NEON
	ifeq ($(KERNEL),Linux)
	ifneq ($(COMP),ndk)
	ifneq ($(arch),armv8)
		CXXFLAGS += -mfpu=neon
	endif
	endif
	endif
endif

### 3.7 pext
ifeq ($(pext),yes)
	CXXFLAGS += -DUSE_PEXT
	ifeq ($(comp),$(filter $(comp),gcc clang mingw))
		CXXFLAGS += -mbmi2
	endif
endif

### 3.8 Link Time Optimization
### This is a mix of compile and link time options because the lto link phase
### needs access to the optimization flags.
ifeq ($(optimize),yes)
ifeq ($(debug), no)
	ifeq ($(comp),clang)
		CXXFLAGS += -flto=thin
		ifneq ($(findstring MINGW,$(KERNEL)),)
			CXXFLAGS += -fuse-ld=lld
		else ifneq ($(findstring MSYS,$(KERNEL)),)
			CXXFLAGS += -fuse-ld=lld
		endif
		LDFLAGS += $(CXXFLAGS)

# GCC and CLANG use different methods for parallelizing LTO and CLANG pretends to be
# GCC on some systems.
	else ifeq ($(comp),gcc)
	ifeq ($(gccisclang),)
		CXXFLAGS += -flto
		LDFLAGS += $(CXXFLAGS) -flto=jobserver
		ifneq ($(findstring MINGW,$(KERNEL)),)
			LDFLAGS += -save-temps
		else ifneq ($(findstring MSYS,$(KERNEL)),)
			LDFLAGS += -save-temps
		endif
	else
		CXXFLAGS += -flto=thin
		LDFLAGS += $(CXXFLAGS)
	endif

# To use LTO and static linking on windows, the tool chain requires a recent gcc:
# gcc version 10.1 in msys2 or TDM-GCC version 9.2 are known to work, older might not.
# So, only enable it for a cross from Linux by default.
	else ifeq ($(comp),mingw)
	ifeq ($(KERNEL),Linux)
	ifneq ($(arch),i386)
		CXXFLAGS += -flto
		LDFLAGS += $(CXXFLAGS) -flto=jobserver
	endif
	endif
	endif
endif
endif

### 3.9 Android 5 can only run position independent executables. Note that this
### breaks Android 4.0 and earlier.
ifeq ($(OS), Android)
	CXXFLAGS += -fPIE
	LDFLAGS += -fPIE -pie
endif

### ==========================================================================
### Section 4. Public Targets
### ==========================================================================


help:
	@echo ""
	@echo "To compile stockfish, type: "
	@echo ""
	@echo "make target ARCH=arch [COMP=compiler] [COMPCXX=cxx]"
	@echo ""
	@echo "Supported targets:"
	@echo ""
	@echo "help                    > Display architecture details"
	@echo "build                   > Standard build"
	@echo "net                     > Download the default nnue net"
	@echo "profile-build           > Faster build (with profile-guided optimization)"
	@echo "strip                   > Strip executable"
	@echo "install                 > Install executable"
	@echo "clean                   > Clean up"
	@echo ""
	@echo "Supported archs:"
	@echo ""
	@echo "x86-64-vnni512          > x86 64-bit with vnni support 512bit wide"
	@echo "x86-64-vnni256          > x86 64-bit with vnni support 256bit wide"
	@echo "x86-64-avx512           > x86 64-bit with avx512 support"
	@echo "x86-64-bmi2             > x86 64-bit with bmi2 support"
	@echo "x86-64-avx2             > x86 64-bit with avx2 support"
	@echo "x86-64-sse41-popcnt     > x86 64-bit with sse41 and popcnt support"
	@echo "x86-64-modern           > common modern CPU, currently x86-64-sse41-popcnt"
	@echo "x86-64-ssse3            > x86 64-bit with ssse3 support"
	@echo "x86-64-sse3-popcnt      > x86 64-bit with sse3 and popcnt support"
	@echo "x86-64                  > x86 64-bit generic (with sse2 support)"
	@echo "x86-32-sse41-popcnt     > x86 32-bit with sse41 and popcnt support"
	@echo "x86-32-sse2             > x86 32-bit with sse2 support"
	@echo "x86-32                  > x86 32-bit generic (with mmx and sse support)"
	@echo "ppc-64                  > PPC 64-bit"
	@echo "ppc-32                  > PPC 32-bit"
	@echo "armv7                   > ARMv7 32-bit"
	@echo "armv7-neon              > ARMv7 32-bit with popcnt and neon"
	@echo "armv8                   > ARMv8 64-bit with popcnt and neon"
	@echo "apple-silicon           > Apple silicon ARM64"
	@echo "general-64              > unspecified 64-bit"
	@echo "general-32              > unspecified 32-bit"
	@echo ""
	@echo "Supported compilers:"
	@echo ""
	@echo "gcc                     > Gnu compiler (default)"
	@echo "mingw                   > Gnu compiler with MinGW under Windows"
	@echo "clang                   > LLVM Clang compiler"
	@echo "icc                     > Intel compiler"
	@echo "ndk                     > Google NDK to cross-compile for Android"
	@echo ""
	@echo "Simple examples. If you don't know what to do, you likely want to run: "
	@echo ""
	@echo "make -j build ARCH=x86-64  (A portable, slow compile for 64-bit systems)"
	@echo "make -j build ARCH=x86-32  (A portable, slow compile for 32-bit systems)"
	@echo ""
	@echo "Advanced examples, for experienced users looking for performance: "
	@echo ""
	@echo "make    help  ARCH=x86-64-bmi2"
	@echo "make -j profile-build ARCH=x86-64-bmi2 COMP=gcc COMPCXX=g++-9.0"
	@echo "make -j build ARCH=x86-64-ssse3 COMP=clang"
	@echo ""
<<<<<<< HEAD
	@echo "Version for large boards: "
	@echo ""
	@echo "make build ARCH=x86-64 COMP=gcc largeboards=yes"
	@echo ""
	@echo "Include all variants: "
	@echo ""
	@echo "make build ARCH=x86-64 largeboards=yes all=yes"
	@echo ""
=======
	@echo "-------------------------------"
ifeq ($(SUPPORTED_ARCH)$(help_skip_sanity), true)
	@echo "The selected architecture $(ARCH) will enable the following configuration: "
	@$(MAKE) ARCH=$(ARCH) COMP=$(COMP) config-sanity
else
	@echo "Specify a supported architecture with the ARCH option for more details"
	@echo ""
endif
>>>>>>> 288a6044


.PHONY: help build profile-build strip install clean net objclean profileclean \
        config-sanity icc-profile-use icc-profile-make gcc-profile-use gcc-profile-make \
        clang-profile-use clang-profile-make

build: config-sanity net
	$(MAKE) ARCH=$(ARCH) COMP=$(COMP) all

profile-build: net config-sanity objclean profileclean
	@echo ""
	@echo "Step 1/4. Building instrumented executable ..."
	$(MAKE) ARCH=$(ARCH) COMP=$(COMP) $(profile_make)
	@echo ""
	@echo "Step 2/4. Running benchmark for pgo-build ..."
	$(PGOBENCH) > /dev/null
	@echo ""
	@echo "Step 3/4. Building optimized executable ..."
	$(MAKE) ARCH=$(ARCH) COMP=$(COMP) objclean
	$(MAKE) ARCH=$(ARCH) COMP=$(COMP) $(profile_use)
	@echo ""
	@echo "Step 4/4. Deleting profile data ..."
	$(MAKE) ARCH=$(ARCH) COMP=$(COMP) profileclean

strip:
	$(STRIP) $(EXE)

install:
	-mkdir -p -m 755 $(BINDIR)
	-cp $(EXE) $(BINDIR)
	-strip $(BINDIR)/$(EXE)

# clean all
clean: objclean profileclean
	@rm -f .depend *~ core

# evaluation network (nnue)
net:
	$(eval nnuenet := $(shell grep EvalFileDefaultName evaluate.h | grep define | sed 's/.*\(nn-[a-z0-9]\{12\}.nnue\).*/\1/'))
	@echo "Default net: $(nnuenet)"
	$(eval nnuedownloadurl := https://tests.stockfishchess.org/api/nn/$(nnuenet))
	$(eval curl_or_wget := $(shell if hash curl 2>/dev/null; then echo "curl -skL"; elif hash wget 2>/dev/null; then echo "wget -qO-"; fi))
	@if test -f "$(nnuenet)"; then \
            echo "Already available."; \
         else \
            if [ "x$(curl_or_wget)" = "x" ]; then \
               echo "Automatic download failed: neither curl nor wget is installed. Install one of these tools or download the net manually"; exit 1; \
            else \
               echo "Downloading $(nnuedownloadurl)"; $(curl_or_wget) $(nnuedownloadurl) > $(nnuenet);\
            fi; \
        fi;
	$(eval shasum_command := $(shell if hash shasum 2>/dev/null; then echo "shasum -a 256 "; elif hash sha256sum 2>/dev/null; then echo "sha256sum "; fi))
	@if [ "x$(shasum_command)" != "x" ]; then \
	    if [ "$(nnuenet)" != "nn-"`$(shasum_command) $(nnuenet) | cut -c1-12`".nnue" ]; then \
                echo "Failed download or $(nnuenet) corrupted, please delete!"; exit 1; \
            fi \
         else \
            echo "shasum / sha256sum not found, skipping net validation"; \
        fi

# clean binaries and objects
objclean:
	@rm -f $(EXE) *.o ./syzygy/*.o ./nnue/*.o ./nnue/features/*.o

# clean auxiliary profiling files
profileclean:
	@rm -rf profdir
	@rm -f bench.txt *.gcda *.gcno ./syzygy/*.gcda ./nnue/*.gcda ./nnue/features/*.gcda *.s
	@rm -f stockfish.profdata *.profraw

default:
	help

### ==========================================================================
### Section 5. Private Targets
### ==========================================================================

all: $(EXE) .depend

config-sanity:
	@echo ""
	@echo "Config:"
	@echo "debug: '$(debug)'"
	@echo "sanitize: '$(sanitize)'"
	@echo "optimize: '$(optimize)'"
	@echo "arch: '$(arch)'"
	@echo "bits: '$(bits)'"
	@echo "kernel: '$(KERNEL)'"
	@echo "os: '$(OS)'"
	@echo "prefetch: '$(prefetch)'"
	@echo "popcnt: '$(popcnt)'"
	@echo "pext: '$(pext)'"
	@echo "sse: '$(sse)'"
	@echo "mmx: '$(mmx)'"
	@echo "sse2: '$(sse2)'"
	@echo "ssse3: '$(ssse3)'"
	@echo "sse41: '$(sse41)'"
	@echo "avx2: '$(avx2)'"
	@echo "avx512: '$(avx512)'"
	@echo "vnni256: '$(vnni256)'"
	@echo "vnni512: '$(vnni512)'"
	@echo "neon: '$(neon)'"
	@echo ""
	@echo "Flags:"
	@echo "CXX: $(CXX)"
	@echo "CXXFLAGS: $(CXXFLAGS)"
	@echo "LDFLAGS: $(LDFLAGS)"
	@echo ""
	@echo "Testing config sanity. If this fails, try 'make help' ..."
	@echo ""
	@test "$(debug)" = "yes" || test "$(debug)" = "no"
	@test "$(sanitize)" = "undefined" || test "$(sanitize)" = "thread" || test "$(sanitize)" = "address" || test "$(sanitize)" = "no"
	@test "$(optimize)" = "yes" || test "$(optimize)" = "no"
	@test "$(SUPPORTED_ARCH)" = "true"
	@test "$(arch)" = "any" || test "$(arch)" = "x86_64" || test "$(arch)" = "i386" || \
	 test "$(arch)" = "ppc64" || test "$(arch)" = "ppc" || \
	 test "$(arch)" = "armv7" || test "$(arch)" = "armv8" || test "$(arch)" = "arm64"
	@test "$(bits)" = "32" || test "$(bits)" = "64"
	@test "$(prefetch)" = "yes" || test "$(prefetch)" = "no"
	@test "$(popcnt)" = "yes" || test "$(popcnt)" = "no"
	@test "$(pext)" = "yes" || test "$(pext)" = "no"
	@test "$(sse)" = "yes" || test "$(sse)" = "no"
	@test "$(mmx)" = "yes" || test "$(mmx)" = "no"
	@test "$(sse2)" = "yes" || test "$(sse2)" = "no"
	@test "$(ssse3)" = "yes" || test "$(ssse3)" = "no"
	@test "$(sse41)" = "yes" || test "$(sse41)" = "no"
	@test "$(avx2)" = "yes" || test "$(avx2)" = "no"
	@test "$(avx512)" = "yes" || test "$(avx512)" = "no"
	@test "$(vnni256)" = "yes" || test "$(vnni256)" = "no"
	@test "$(vnni512)" = "yes" || test "$(vnni512)" = "no"
	@test "$(neon)" = "yes" || test "$(neon)" = "no"
	@test "$(comp)" = "gcc" || test "$(comp)" = "icc" || test "$(comp)" = "mingw" || test "$(comp)" = "clang" \
	|| test "$(comp)" = "armv7a-linux-androideabi16-clang"  || test "$(comp)" = "aarch64-linux-android21-clang"

$(EXE): $(OBJS)
	+$(CXX) -o $@ $(OBJS) $(LDFLAGS)

clang-profile-make:
	$(MAKE) ARCH=$(ARCH) COMP=$(COMP) \
	EXTRACXXFLAGS='-fprofile-instr-generate ' \
	EXTRALDFLAGS=' -fprofile-instr-generate' \
	all

clang-profile-use:
	$(XCRUN) llvm-profdata merge -output=stockfish.profdata *.profraw
	$(MAKE) ARCH=$(ARCH) COMP=$(COMP) \
	EXTRACXXFLAGS='-fprofile-instr-use=stockfish.profdata' \
	EXTRALDFLAGS='-fprofile-use ' \
	all

gcc-profile-make:
	$(MAKE) ARCH=$(ARCH) COMP=$(COMP) \
	EXTRACXXFLAGS='-fprofile-generate' \
	EXTRALDFLAGS='-lgcov' \
	all

gcc-profile-use:
	$(MAKE) ARCH=$(ARCH) COMP=$(COMP) \
	EXTRACXXFLAGS='-fprofile-use -fno-peel-loops -fno-tracer' \
	EXTRALDFLAGS='-lgcov' \
	all

icc-profile-make:
	@mkdir -p profdir
	$(MAKE) ARCH=$(ARCH) COMP=$(COMP) \
	EXTRACXXFLAGS='-prof-gen=srcpos -prof_dir ./profdir' \
	all

icc-profile-use:
	$(MAKE) ARCH=$(ARCH) COMP=$(COMP) \
	EXTRACXXFLAGS='-prof_use -prof_dir ./profdir' \
	all

.depend:
	-@$(CXX) $(DEPENDFLAGS) -MM $(SRCS) > $@ 2> /dev/null

-include .depend<|MERGE_RESOLUTION|>--- conflicted
+++ resolved
@@ -37,14 +37,10 @@
 
 ### Source and object files
 SRCS = benchmark.cpp bitbase.cpp bitboard.cpp endgame.cpp evaluate.cpp main.cpp \
-<<<<<<< HEAD
-	material.cpp misc.cpp movegen.cpp movepick.cpp partner.cpp parser.cpp pawns.cpp piece.cpp position.cpp psqt.cpp \
-	search.cpp thread.cpp timeman.cpp tt.cpp uci.cpp ucioption.cpp variant.cpp xboard.cpp tune.cpp syzygy/tbprobe.cpp
-=======
 	material.cpp misc.cpp movegen.cpp movepick.cpp pawns.cpp position.cpp psqt.cpp \
 	search.cpp thread.cpp timeman.cpp tt.cpp uci.cpp ucioption.cpp tune.cpp syzygy/tbprobe.cpp \
-	nnue/evaluate_nnue.cpp nnue/features/half_kp.cpp
->>>>>>> 288a6044
+	nnue/evaluate_nnue.cpp nnue/features/half_kp.cpp \
+	partner.cpp parser.cpp piece.cpp variant.cpp xboard.cpp
 
 OBJS = $(notdir $(SRCS:.cpp=.o))
 
@@ -89,11 +85,10 @@
 # at the end of the line for flag values.
 
 ### 2.1. General and architecture defaults
-<<<<<<< HEAD
 largeboards = no
 all = no
 precomputedmagics = yes
-=======
+nnue = no
 
 ifeq ($(ARCH),)
    ARCH = x86-64-modern
@@ -111,7 +106,6 @@
    SUPPORTED_ARCH=false
 endif
 
->>>>>>> 288a6044
 optimize = yes
 debug = no
 sanitize = no
@@ -235,9 +229,6 @@
 	sse41 = yes
 	avx2 = yes
 	pext = yes
-<<<<<<< HEAD
-	precomputedmagics = no
-=======
 	avx512 = yes
 	vnni512 = yes
 endif
@@ -262,7 +253,6 @@
 
 ifeq ($(ARCH),general-64)
 	arch = any
->>>>>>> 288a6044
 endif
 
 ifeq ($(ARCH),armv7)
@@ -302,6 +292,11 @@
 	arch = ppc64
 	popcnt = yes
 	prefetch = yes
+endif
+
+# Disable precomputed magics when 64-bit PEXT is available
+ifeq ($(pext),yes)
+	precomputedmagics = no
 endif
 
 endif
@@ -322,6 +317,13 @@
 	ifeq ($(precomputedmagics),yes)
 		CXXFLAGS += -DPRECOMPUTED_MAGICS
 	endif
+endif
+
+# Embed and enable NNUE
+ifeq ($(nnue),yes)
+	CXXFLAGS += -DUSE_NNUE
+else
+	CXXFLAGS += -DNNUE_EMBEDDING_OFF
 endif
 
 # Enable all variants, even heavyweight ones like amazons
@@ -729,16 +731,6 @@
 	@echo "make -j profile-build ARCH=x86-64-bmi2 COMP=gcc COMPCXX=g++-9.0"
 	@echo "make -j build ARCH=x86-64-ssse3 COMP=clang"
 	@echo ""
-<<<<<<< HEAD
-	@echo "Version for large boards: "
-	@echo ""
-	@echo "make build ARCH=x86-64 COMP=gcc largeboards=yes"
-	@echo ""
-	@echo "Include all variants: "
-	@echo ""
-	@echo "make build ARCH=x86-64 largeboards=yes all=yes"
-	@echo ""
-=======
 	@echo "-------------------------------"
 ifeq ($(SUPPORTED_ARCH)$(help_skip_sanity), true)
 	@echo "The selected architecture $(ARCH) will enable the following configuration: "
@@ -746,8 +738,21 @@
 else
 	@echo "Specify a supported architecture with the ARCH option for more details"
 	@echo ""
-endif
->>>>>>> 288a6044
+	@echo "-------------------------------"
+	@echo "Embed and enable NNUE by default: "
+	@echo ""
+	@echo "make build ARCH=x86-64 nnue=yes"
+	@echo ""
+	@echo "-------------------------------"
+	@echo "Version for large boards: "
+	@echo ""
+	@echo "make build ARCH=x86-64 COMP=gcc largeboards=yes"
+	@echo ""
+	@echo "Include all variants (adds Game of the Amazons): "
+	@echo ""
+	@echo "make build ARCH=x86-64 largeboards=yes all=yes"
+	@echo ""
+endif
 
 
 .PHONY: help build profile-build strip install clean net objclean profileclean \
