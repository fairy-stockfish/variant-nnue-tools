# Stockfish, a UCI chess playing engine derived from Glaurung 2.1
# Copyright (C) 2004-2022 The Stockfish developers (see AUTHORS file)
#
# Stockfish is free software: you can redistribute it and/or modify
# it under the terms of the GNU General Public License as published by
# the Free Software Foundation, either version 3 of the License, or
# (at your option) any later version.
#
# Stockfish is distributed in the hope that it will be useful,
# but WITHOUT ANY WARRANTY; without even the implied warranty of
# MERCHANTABILITY or FITNESS FOR A PARTICULAR PURPOSE.  See the
# GNU General Public License for more details.
#
# You should have received a copy of the GNU General Public License
# along with this program.  If not, see <http://www.gnu.org/licenses/>.


### ==========================================================================
### Section 1. General Configuration
### ==========================================================================

### Executable name
ifeq ($(COMP),mingw)
EXE = stockfish.exe
else
EXE = stockfish
endif

### Establish the operating system name
KERNEL = $(shell uname -s)
ifeq ($(KERNEL),Linux)
	OS = $(shell uname -o)
endif

### Installation dir definitions
PREFIX = /usr/local
BINDIR = $(PREFIX)/bin

### Built-in benchmark for pgo-builds
ifeq ($(SDE_PATH),)
	PGOBENCH = ./$(EXE) bench
	PGOGENSFEN = ./$(EXE) gensfen depth 3 loop 1000 sfen_format bin output_file_name $(PGO_TRAINING_DATA_FILE)
else
	PGOBENCH = $(SDE_PATH) -- ./$(EXE) bench
	PGOGENSFEN = $(SDE_PATH) -- ./$(EXE) gensfen depth 3 loop 1000 sfen_format bin output_file_name $(PGO_TRAINING_DATA_FILE)
endif

### Source and object files
SRCS = benchmark.cpp bitbase.cpp bitboard.cpp endgame.cpp evaluate.cpp main.cpp \
	material.cpp misc.cpp movegen.cpp movepick.cpp pawns.cpp position.cpp psqt.cpp \
	search.cpp thread.cpp timeman.cpp tt.cpp uci.cpp ucioption.cpp tune.cpp syzygy/tbprobe.cpp \
	partner.cpp parser.cpp piece.cpp variant.cpp xboard.cpp \
<<<<<<< HEAD
	nnue/features/half_ka_v2_variants.cpp \
	nnue/evaluate_nnue.cpp \
	nnue/features/half_ka_v2.cpp \
	tools/validate_training_data.cpp \
	tools/sfen_packer.cpp \
	tools/training_data_generator.cpp \
	tools/training_data_generator_nonpv.cpp \
	tools/opening_book.cpp \
	tools/convert.cpp \
	tools/transform.cpp \
	tools/stats.cpp
=======
	nnue/features/half_ka_v2_variants.cpp
>>>>>>> 2f5d9ba9

OBJS = $(notdir $(SRCS:.cpp=.o))

VPATH = syzygy:nnue:nnue/features:eval:extra:tools

### ==========================================================================
### Section 2. High-level Configuration
### ==========================================================================
#
# flag                --- Comp switch      --- Description
# ----------------------------------------------------------------------------
#
# debug = yes/no      --- -DNDEBUG         --- Enable/Disable debug mode
# sanitize = none/<sanitizer> ... (-fsanitize )
#                     --- ( undefined )    --- enable undefined behavior checks
#                     --- ( thread    )    --- enable threading error checks
#                     --- ( address   )    --- enable memory access checks
#                     --- ...etc...        --- see compiler documentation for supported sanitizers
# optimize = yes/no   --- (-O3/-fast etc.) --- Enable/Disable optimizations
# arch = (name)       --- (-arch)          --- Target architecture
# bits = 64/32        --- -DIS_64BIT       --- 64-/32-bit operating system
# prefetch = yes/no   --- -DUSE_PREFETCH   --- Use prefetch asm-instruction
# popcnt = yes/no     --- -DUSE_POPCNT     --- Use popcnt asm-instruction
# pext = yes/no       --- -DUSE_PEXT       --- Use pext x86_64 asm-instruction
# sse = yes/no        --- -msse            --- Use Intel Streaming SIMD Extensions
# mmx = yes/no        --- -mmmx            --- Use Intel MMX instructions
# sse2 = yes/no       --- -msse2           --- Use Intel Streaming SIMD Extensions 2
# ssse3 = yes/no      --- -mssse3          --- Use Intel Supplemental Streaming SIMD Extensions 3
# sse41 = yes/no      --- -msse4.1         --- Use Intel Streaming SIMD Extensions 4.1
# avx2 = yes/no       --- -mavx2           --- Use Intel Advanced Vector Extensions 2
# avx512 = yes/no     --- -mavx512bw       --- Use Intel Advanced Vector Extensions 512
# vnni256 = yes/no    --- -mavx512vnni     --- Use Intel Vector Neural Network Instructions 256
# vnni512 = yes/no    --- -mavx512vnni     --- Use Intel Vector Neural Network Instructions 512
# neon = yes/no       --- -DUSE_NEON       --- Use ARM SIMD architecture
#
# Note that Makefile is space sensitive, so when adding new architectures
# or modifying existing flags, you have to make sure there are no extra spaces
# at the end of the line for flag values.
#
# Example of use for these flags:
# make build ARCH=x86-64-avx512 debug=on sanitize="address undefined"


### 2.1. General and architecture defaults
largeboards = no
all = no
precomputedmagics = yes
nnue = no
load_net = $(if $(filter $(nnue),yes),net)

ifeq ($(ARCH),)
   ARCH = x86-64-modern
   help_skip_sanity = yes
endif
# explicitly check for the list of supported architectures (as listed with make help),
# the user can override with `make ARCH=x86-32-vnni256 SUPPORTED_ARCH=true`
ifeq ($(ARCH), $(filter $(ARCH), \
                 x86-64-vnni512 x86-64-vnni256 x86-64-avx512 x86-64-bmi2 x86-64-avx2 \
                 x86-64-sse41-popcnt x86-64-modern x86-64-ssse3 x86-64-sse3-popcnt \
                 x86-64 x86-32-sse41-popcnt x86-32-sse2 x86-32 ppc-64 ppc-32 e2k \
                 armv7 armv7-neon armv8 apple-silicon general-64 general-32))
   SUPPORTED_ARCH=true
else
   SUPPORTED_ARCH=false
endif

optimize = yes
debug = no
sanitize = none
bits = 64
prefetch = no
popcnt = no
pext = no
sse = no
mmx = no
sse2 = no
ssse3 = no
sse41 = no
avx2 = no
avx512 = no
vnni256 = no
vnni512 = no
neon = no
STRIP = strip

### 2.2 Architecture specific

ifeq ($(findstring x86,$(ARCH)),x86)

# x86-32/64

ifeq ($(findstring x86-32,$(ARCH)),x86-32)
	arch = i386
	bits = 32
	sse = yes
	mmx = yes
else
	arch = x86_64
	sse = yes
	sse2 = yes
endif

ifeq ($(findstring -sse,$(ARCH)),-sse)
	sse = yes
endif

ifeq ($(findstring -popcnt,$(ARCH)),-popcnt)
	popcnt = yes
endif

ifeq ($(findstring -mmx,$(ARCH)),-mmx)
	mmx = yes
endif

ifeq ($(findstring -sse2,$(ARCH)),-sse2)
	sse = yes
	sse2 = yes
endif

ifeq ($(findstring -ssse3,$(ARCH)),-ssse3)
	sse = yes
	sse2 = yes
	ssse3 = yes
endif

ifeq ($(findstring -sse41,$(ARCH)),-sse41)
	sse = yes
	sse2 = yes
	ssse3 = yes
	sse41 = yes
endif

ifeq ($(findstring -modern,$(ARCH)),-modern)
	popcnt = yes
	sse = yes
	sse2 = yes
	ssse3 = yes
	sse41 = yes
endif

ifeq ($(findstring -avx2,$(ARCH)),-avx2)
	popcnt = yes
	sse = yes
	sse2 = yes
	ssse3 = yes
	sse41 = yes
	avx2 = yes
endif

ifeq ($(findstring -bmi2,$(ARCH)),-bmi2)
	popcnt = yes
	sse = yes
	sse2 = yes
	ssse3 = yes
	sse41 = yes
	avx2 = yes
	pext = yes
endif

ifeq ($(findstring -avx512,$(ARCH)),-avx512)
	popcnt = yes
	sse = yes
	sse2 = yes
	ssse3 = yes
	sse41 = yes
	avx2 = yes
	pext = yes
	avx512 = yes
endif

ifeq ($(findstring -vnni256,$(ARCH)),-vnni256)
	popcnt = yes
	sse = yes
	sse2 = yes
	ssse3 = yes
	sse41 = yes
	avx2 = yes
	pext = yes
	vnni256 = yes
endif

ifeq ($(findstring -vnni512,$(ARCH)),-vnni512)
	popcnt = yes
	sse = yes
	sse2 = yes
	ssse3 = yes
	sse41 = yes
	avx2 = yes
	pext = yes
	avx512 = yes
	vnni512 = yes
endif

ifeq ($(sse),yes)
	prefetch = yes
endif

# 64-bit pext is not available on x86-32
ifeq ($(bits),32)
	pext = no
endif

else

# all other architectures

ifeq ($(ARCH),general-32)
	arch = any
	bits = 32
endif

ifeq ($(ARCH),general-64)
	arch = any
endif

ifeq ($(ARCH),armv7)
	arch = armv7
	prefetch = yes
	bits = 32
endif

ifeq ($(ARCH),armv7-neon)
	arch = armv7
	prefetch = yes
	popcnt = yes
	neon = yes
	bits = 32
endif

ifeq ($(ARCH),armv8)
	arch = armv8
	prefetch = yes
	popcnt = yes
	neon = yes
endif

ifeq ($(ARCH),apple-silicon)
	arch = arm64
	prefetch = yes
	popcnt = yes
	neon = yes
endif

ifeq ($(ARCH),ppc-32)
	arch = ppc
	bits = 32
endif

ifeq ($(ARCH),ppc-64)
	arch = ppc64
	popcnt = yes
	prefetch = yes
endif

ifeq ($(findstring e2k,$(ARCH)),e2k)
	arch = e2k
	mmx = yes
	bits = 64
	sse = yes
	sse2 = yes
	ssse3 = yes
	sse41 = yes
	popcnt = yes
endif

endif

# Disable precomputed magics when 64-bit PEXT is available
ifeq ($(pext),yes)
	precomputedmagics = no
endif

### ==========================================================================
### Section 3. Low-level Configuration
### ==========================================================================

### 3.1 Selecting compiler (default = gcc)
ADDITIONAL_INCLUDE_DIRECTORIES = -I.
CXXFLAGS += -Wall -Wcast-qual -fno-exceptions -std=c++17 $(ADDITIONAL_INCLUDE_DIRECTORIES) $(EXTRACXXFLAGS)
DEPENDFLAGS += -std=c++17 $(ADDITIONAL_INCLUDE_DIRECTORIES)
LDFLAGS += $(EXTRALDFLAGS)

# Ignore warning due to missing profile information from unused NNUE features
CXXFLAGS += -Wno-profile-instr-out-of-date

# Compile version with support for large board variants
# Use precomputed magics by default if pext is not available
ifneq ($(largeboards),no)
	CXXFLAGS += -DLARGEBOARDS
	ifeq ($(precomputedmagics),yes)
		CXXFLAGS += -DPRECOMPUTED_MAGICS
	endif
endif

# Embed and enable NNUE
ifeq ($(nnue),no)
	CXXFLAGS += -DNNUE_EMBEDDING_OFF
endif

# Enable all variants, even heavyweight ones like amazons
ifneq ($(all),no)
	CXXFLAGS += -DALLVARS
endif

ifeq ($(COMP),)
	COMP=gcc
endif

ifeq ($(COMP),gcc)
	comp=gcc
	CXX=g++
	CXXFLAGS += -Wextra -Wshadow -lstdc++fs
	ifeq ($(largeboards),no)
		CXXFLAGS += -pedantic
	endif

	ifeq ($(arch),$(filter $(arch),armv7 armv8))
		ifeq ($(OS),Android)
			CXXFLAGS += -m$(bits)
			LDFLAGS += -m$(bits)
		endif
	else
		CXXFLAGS += -m$(bits)
		LDFLAGS += -m$(bits)
	endif

	ifeq ($(arch),$(filter $(arch),armv7))
		LDFLAGS += -latomic
	endif

	ifneq ($(KERNEL),Darwin)
	   LDFLAGS += -Wl,--no-as-needed
	endif
endif

ifeq ($(COMP),mingw)
	comp=mingw

	ifeq ($(KERNEL),Linux)
		ifeq ($(bits),64)
			ifeq ($(shell which x86_64-w64-mingw32-c++-posix),)
				CXX=x86_64-w64-mingw32-c++
			else
				CXX=x86_64-w64-mingw32-c++-posix
			endif
		else
			ifeq ($(shell which i686-w64-mingw32-c++-posix),)
				CXX=i686-w64-mingw32-c++
			else
				CXX=i686-w64-mingw32-c++-posix
			endif
		endif
	else
		CXX=g++
	endif

	CXXFLAGS += -Wextra -Wshadow
	LDFLAGS += -static
endif

ifeq ($(COMP),icc)
	comp=icc
	CXX=icpc
	CXXFLAGS += -diag-disable 1476,10120 -Wcheck -Wabi -Wdeprecated -strict-ansi
endif

ifeq ($(COMP),clang)
	comp=clang
	CXX=clang++
	CXXFLAGS += -pedantic -Wextra -Wshadow

	ifneq ($(KERNEL),Darwin)
	ifneq ($(KERNEL),OpenBSD)
	ifneq ($(KERNEL),FreeBSD)
		LDFLAGS += -latomic
	endif
	endif
	endif

	ifeq ($(arch),$(filter $(arch),armv7 armv8))
		ifeq ($(OS),Android)
			CXXFLAGS += -m$(bits)
			LDFLAGS += -m$(bits)
		endif
	else
		CXXFLAGS += -m$(bits)
		LDFLAGS += -m$(bits)
	endif
endif

ifeq ($(KERNEL),Darwin)
	CXXFLAGS += -arch $(arch) -mmacosx-version-min=10.15
	LDFLAGS += -arch $(arch) -mmacosx-version-min=10.15
	XCRUN = xcrun
endif

# To cross-compile for Android, NDK version r21 or later is recommended.
# In earlier NDK versions, you'll need to pass -fno-addrsig if using GNU binutils.
# Currently we don't know how to make PGO builds with the NDK yet.
ifeq ($(COMP),ndk)
	CXXFLAGS += -stdlib=libc++ -fPIE
	comp=clang
	ifeq ($(arch),armv7)
		CXX=armv7a-linux-androideabi16-clang++
		CXXFLAGS += -mthumb -march=armv7-a -mfloat-abi=softfp -mfpu=neon
		STRIP=arm-linux-androideabi-strip
	endif
	ifeq ($(arch),armv8)
		CXX=aarch64-linux-android21-clang++
		STRIP=aarch64-linux-android-strip
	endif
	LDFLAGS += -static-libstdc++ -pie -lm -latomic
endif

ifeq ($(comp),icc)
	profile_make = icc-profile-make
	profile_use = icc-profile-use
else ifeq ($(comp),clang)
	profile_make = clang-profile-make
	profile_use = clang-profile-use
else
	profile_make = gcc-profile-make
	profile_use = gcc-profile-use
endif

### Travis CI script uses COMPILER to overwrite CXX
ifdef COMPILER
	COMPCXX=$(COMPILER)
endif

### Allow overwriting CXX from command line
ifdef COMPCXX
	CXX=$(COMPCXX)
endif

### Sometimes gcc is really clang
ifeq ($(COMP),gcc)
	gccversion = $(shell $(CXX) --version)
	gccisclang = $(findstring clang,$(gccversion))
	ifneq ($(gccisclang),)
		profile_make = clang-profile-make
		profile_use = clang-profile-use
	endif
endif

### On mingw use Windows threads, otherwise POSIX
ifneq ($(comp),mingw)
	CXXFLAGS += -DUSE_PTHREADS
	# On Android Bionic's C library comes with its own pthread implementation bundled in
	ifneq ($(OS),Android)
		# Haiku has pthreads in its libroot, so only link it in on other platforms
		ifneq ($(KERNEL),Haiku)
			ifneq ($(COMP),ndk)
			LDFLAGS += -lpthread
		endif
	endif
endif
endif

### 3.2.2 Debugging
ifeq ($(debug),no)
	CXXFLAGS += -DNDEBUG
else
	CXXFLAGS += -g
endif

<<<<<<< HEAD
### 3.2.3 Debugging with undefined behavior sanitizers
ifneq ($(sanitize),no)
        CXXFLAGS += -g3 -fsanitize=$(sanitize)
        LDFLAGS += -fsanitize=$(sanitize)
=======
### 3.2.2 Debugging with undefined behavior sanitizers
ifneq ($(sanitize),none)
        CXXFLAGS += -g3 $(addprefix -fsanitize=,$(sanitize))
        LDFLAGS += $(addprefix -fsanitize=,$(sanitize))
>>>>>>> 2f5d9ba9
endif

### 3.3 Optimization
ifeq ($(optimize),yes)

	CXXFLAGS += -O3

	ifeq ($(comp),gcc)
		ifeq ($(OS), Android)
			CXXFLAGS += -fno-gcse -mthumb -march=armv7-a -mfloat-abi=softfp
		endif
	endif

	ifeq ($(comp),$(filter $(comp),gcc clang icc))
		ifeq ($(KERNEL),Darwin)
			CXXFLAGS += -mdynamic-no-pic
		endif
	endif

	ifeq ($(comp),clang)
		CXXFLAGS += -fexperimental-new-pass-manager
	endif
endif

### 3.4 Bits
ifeq ($(bits),64)
	CXXFLAGS += -DIS_64BIT
endif

### 3.5 prefetch
ifeq ($(prefetch),yes)
	ifeq ($(sse),yes)
		CXXFLAGS += -msse
	endif
else
	CXXFLAGS += -DNO_PREFETCH
endif

### 3.6 popcnt
ifeq ($(popcnt),yes)
	ifeq ($(arch),$(filter $(arch),ppc64 armv7 armv8 arm64))
		CXXFLAGS += -DUSE_POPCNT
	else ifeq ($(comp),icc)
		CXXFLAGS += -msse3 -DUSE_POPCNT
	else
		CXXFLAGS += -msse3 -mpopcnt -DUSE_POPCNT
	endif
endif

ifeq ($(avx2),yes)
	CXXFLAGS += -DUSE_AVX2
	ifeq ($(comp),$(filter $(comp),gcc clang mingw))
		CXXFLAGS += -mavx2
	endif
endif

ifeq ($(avx512),yes)
	CXXFLAGS += -DUSE_AVX512
	ifeq ($(comp),$(filter $(comp),gcc clang mingw))
		CXXFLAGS += -mavx512f -mavx512bw
	endif
endif

ifeq ($(vnni256),yes)
	CXXFLAGS += -DUSE_VNNI
	ifeq ($(comp),$(filter $(comp),gcc clang mingw))
		CXXFLAGS += -mavx512f -mavx512bw -mavx512vnni -mavx512dq -mavx512vl -mprefer-vector-width=256
	endif
endif

ifeq ($(vnni512),yes)
	CXXFLAGS += -DUSE_VNNI
	ifeq ($(comp),$(filter $(comp),gcc clang mingw))
		CXXFLAGS += -mavx512vnni -mavx512dq -mavx512vl
	endif
endif

ifeq ($(sse41),yes)
	CXXFLAGS += -DUSE_SSE41
	ifeq ($(comp),$(filter $(comp),gcc clang mingw))
		CXXFLAGS += -msse4.1
	endif
endif

ifeq ($(ssse3),yes)
	CXXFLAGS += -DUSE_SSSE3
	ifeq ($(comp),$(filter $(comp),gcc clang mingw))
		CXXFLAGS += -mssse3
	endif
endif

ifeq ($(sse2),yes)
	CXXFLAGS += -DUSE_SSE2
	ifeq ($(comp),$(filter $(comp),gcc clang mingw))
		CXXFLAGS += -msse2
	endif
endif

ifeq ($(mmx),yes)
	CXXFLAGS += -DUSE_MMX
	ifeq ($(comp),$(filter $(comp),gcc clang mingw))
		CXXFLAGS += -mmmx
	endif
endif

ifeq ($(neon),yes)
	CXXFLAGS += -DUSE_NEON
	ifeq ($(KERNEL),Linux)
	ifneq ($(COMP),ndk)
	ifneq ($(arch),armv8)
		CXXFLAGS += -mfpu=neon
	endif
	endif
endif
endif

### 3.7 pext
ifeq ($(pext),yes)
	CXXFLAGS += -DUSE_PEXT
	ifeq ($(comp),$(filter $(comp),gcc clang mingw))
		CXXFLAGS += -mbmi2
	endif
endif

### 3.8 Link Time Optimization
### This is a mix of compile and link time options because the lto link phase
### needs access to the optimization flags.
ifeq ($(optimize),yes)
ifeq ($(debug), no)
	ifeq ($(comp),clang)
		CXXFLAGS += -flto
		ifneq ($(findstring MINGW,$(KERNEL)),)
			CXXFLAGS += -fuse-ld=lld
		else ifneq ($(findstring MSYS,$(KERNEL)),)
			CXXFLAGS += -fuse-ld=lld
		endif
		LDFLAGS += $(CXXFLAGS)

# GCC and CLANG use different methods for parallelizing LTO and CLANG pretends to be
# GCC on some systems.
	else ifeq ($(comp),gcc)
	ifeq ($(gccisclang),)
		CXXFLAGS += -flto
		LDFLAGS += $(CXXFLAGS) -flto=jobserver
		ifneq ($(findstring MINGW,$(KERNEL)),)
			LDFLAGS += -save-temps
		else ifneq ($(findstring MSYS,$(KERNEL)),)
			LDFLAGS += -save-temps
		endif
	else
		CXXFLAGS += -flto
		LDFLAGS += $(CXXFLAGS)
	endif

# To use LTO and static linking on windows, the tool chain requires a recent gcc:
# gcc version 10.1 in msys2 or TDM-GCC version 9.2 are known to work, older might not.
# So, only enable it for a cross from Linux by default.
	else ifeq ($(comp),mingw)
	ifeq ($(KERNEL),Linux)
	ifneq ($(arch),i386)
		CXXFLAGS += -flto
		LDFLAGS += $(CXXFLAGS) -flto=jobserver
	endif
	endif
	endif
endif
endif

### 3.9 Android 5 can only run position independent executables. Note that this
### breaks Android 4.0 and earlier.
ifeq ($(OS), Android)
	CXXFLAGS += -fPIE
	LDFLAGS += -fPIE -pie
endif

### ==========================================================================
### Section 4. Public Targets
### ==========================================================================


help:
	@echo ""
	@echo "To compile stockfish, type: "
	@echo ""
	@echo "make target ARCH=arch [COMP=compiler] [COMPCXX=cxx]"
	@echo ""
	@echo "Supported targets:"
	@echo ""
	@echo "help                    > Display architecture details"
	@echo "build                   > Standard build"
	@echo "net                     > Download the default nnue net"
	@echo "profile-build           > Faster build (with profile-guided optimization)"
	@echo "strip                   > Strip executable"
	@echo "install                 > Install executable"
	@echo "clean                   > Clean up"
	@echo ""
	@echo "Supported archs:"
	@echo ""
	@echo "x86-64-vnni512          > x86 64-bit with vnni support 512bit wide"
	@echo "x86-64-vnni256          > x86 64-bit with vnni support 256bit wide"
	@echo "x86-64-avx512           > x86 64-bit with avx512 support"
	@echo "x86-64-bmi2             > x86 64-bit with bmi2 support"
	@echo "x86-64-avx2             > x86 64-bit with avx2 support"
	@echo "x86-64-sse41-popcnt     > x86 64-bit with sse41 and popcnt support"
	@echo "x86-64-modern           > common modern CPU, currently x86-64-sse41-popcnt"
	@echo "x86-64-ssse3            > x86 64-bit with ssse3 support"
	@echo "x86-64-sse3-popcnt      > x86 64-bit with sse3 and popcnt support"
	@echo "x86-64                  > x86 64-bit generic (with sse2 support)"
	@echo "x86-32-sse41-popcnt     > x86 32-bit with sse41 and popcnt support"
	@echo "x86-32-sse2             > x86 32-bit with sse2 support"
	@echo "x86-32                  > x86 32-bit generic (with mmx and sse support)"
	@echo "ppc-64                  > PPC 64-bit"
	@echo "ppc-32                  > PPC 32-bit"
	@echo "armv7                   > ARMv7 32-bit"
	@echo "armv7-neon              > ARMv7 32-bit with popcnt and neon"
	@echo "armv8                   > ARMv8 64-bit with popcnt and neon"
	@echo "e2k                     > Elbrus 2000"
	@echo "apple-silicon           > Apple silicon ARM64"
	@echo "general-64              > unspecified 64-bit"
	@echo "general-32              > unspecified 32-bit"
	@echo ""
	@echo "Supported compilers:"
	@echo ""
	@echo "gcc                     > Gnu compiler (default)"
	@echo "mingw                   > Gnu compiler with MinGW under Windows"
	@echo "clang                   > LLVM Clang compiler"
	@echo "icc                     > Intel compiler"
	@echo "ndk                     > Google NDK to cross-compile for Android"
	@echo ""
	@echo "Simple examples. If you don't know what to do, you likely want to run: "
	@echo ""
	@echo "make -j build ARCH=x86-64  (A portable, slow compile for 64-bit systems)"
	@echo "make -j build ARCH=x86-32  (A portable, slow compile for 32-bit systems)"
	@echo ""
	@echo "Advanced examples, for experienced users looking for performance: "
	@echo ""
	@echo "make    help  ARCH=x86-64-bmi2"
	@echo "make -j profile-build ARCH=x86-64-bmi2 COMP=gcc COMPCXX=g++-9.0"
	@echo "make -j build ARCH=x86-64-ssse3 COMP=clang"
	@echo ""
	@echo "-------------------------------"
ifeq ($(SUPPORTED_ARCH)$(help_skip_sanity), true)
	@echo "The selected architecture $(ARCH) will enable the following configuration: "
	@$(MAKE) ARCH=$(ARCH) COMP=$(COMP) config-sanity
else
	@echo "Specify a supported architecture with the ARCH option for more details"
	@echo ""
	@echo "-------------------------------"
	@echo "Embed and enable NNUE by default: "
	@echo ""
	@echo "make build ARCH=x86-64 nnue=yes"
	@echo ""
	@echo "-------------------------------"
	@echo "Version for large boards: "
	@echo ""
	@echo "make build ARCH=x86-64 COMP=gcc largeboards=yes"
	@echo ""
	@echo "Include all variants (adds Game of the Amazons): "
	@echo ""
	@echo "make build ARCH=x86-64 largeboards=yes all=yes"
	@echo ""
endif


.PHONY: help build profile-build strip install clean net objclean profileclean \
        config-sanity icc-profile-use icc-profile-make gcc-profile-use gcc-profile-make \
        clang-profile-use clang-profile-make

build: $(load_net) config-sanity
	$(MAKE) ARCH=$(ARCH) COMP=$(COMP) all

profile-build: $(load_net) config-sanity objclean profileclean
	@echo ""
	@echo "Step 1/4. Building instrumented executable ..."
	$(MAKE) ARCH=$(ARCH) COMP=$(COMP) $(profile_make)
	@echo ""
	@echo "Step 2/4. Running benchmark for pgo-build ..."
	$(PGOBENCH) > /dev/null
	$(PGOGENSFEN) > /dev/null
	@echo ""
	@echo "Step 3/4. Building optimized executable ..."
	$(MAKE) ARCH=$(ARCH) COMP=$(COMP) objclean
	$(MAKE) ARCH=$(ARCH) COMP=$(COMP) $(profile_use)
	@echo ""
	@echo "Step 4/4. Deleting profile data ..."
	$(MAKE) ARCH=$(ARCH) COMP=$(COMP) profileclean

strip:
	$(STRIP) $(EXE)

install:
	-mkdir -p -m 755 $(BINDIR)
	-cp $(EXE) $(BINDIR)
	-strip $(BINDIR)/$(EXE)

# clean all
clean: objclean profileclean
	@rm -f .depend *~ core

# evaluation network (nnue)
net:
	$(eval nnuenet := $(shell grep EvalFileDefaultName evaluate.h | grep define | sed 's/.*\(nn-[a-z0-9]\{12\}.nnue\).*/\1/'))
	@echo "Default net: $(nnuenet)"
	$(eval nnuedownloadurl := https://tests.stockfishchess.org/api/nn/$(nnuenet))
	$(eval curl_or_wget := $(shell if hash curl 2>/dev/null; then echo "curl -skL"; elif hash wget 2>/dev/null; then echo "wget -qO-"; fi))
	@if test -f "$(nnuenet)"; then \
            echo "Already available."; \
         else \
            if [ "x$(curl_or_wget)" = "x" ]; then \
               echo "Automatic download failed: neither curl nor wget is installed. Install one of these tools or download the net manually"; exit 1; \
            else \
               echo "Downloading $(nnuedownloadurl)"; $(curl_or_wget) $(nnuedownloadurl) > $(nnuenet);\
            fi; \
        fi;
	$(eval shasum_command := $(shell if hash shasum 2>/dev/null; then echo "shasum -a 256 "; elif hash sha256sum 2>/dev/null; then echo "sha256sum "; fi))
	@if [ "x$(shasum_command)" != "x" ]; then \
	    if [ "$(nnuenet)" != "nn-"`$(shasum_command) $(nnuenet) | cut -c1-12`".nnue" ]; then \
                echo "Failed download or $(nnuenet) corrupted, please delete!"; exit 1; \
            fi \
         else \
            echo "shasum / sha256sum not found, skipping net validation"; \
        fi

# clean binaries and objects
objclean:
	@rm -f $(EXE) *.o ./syzygy/*.o ./nnue/*.o ./nnue/features/*.o ./tools/*.o ./extra/*.o ./eval/*.o

# clean auxiliary profiling files
profileclean:
	@rm -rf profdir
	@rm -f bench.txt *.gcda *.gcno ./syzygy/*.gcda ./nnue/*.gcda ./nnue/features/*.gcda *.s ./tools/*.gcda ./extra/*.gcda ./eval/*.gcda
	@rm -f stockfish.profdata *.profraw
<<<<<<< HEAD
	@rm -f $(PGO_TRAINING_DATA_FILE)
=======
	@rm -f stockfish.exe.lto_wrapper_args
	@rm -f stockfish.exe.ltrans.out
	@rm -f ./-lstdc++.res
>>>>>>> 2f5d9ba9

default:
	help

### ==========================================================================
### Section 5. Private Targets
### ==========================================================================

all: $(EXE) .depend

config-sanity: $(load_net)
	@echo ""
	@echo "Config:"
	@echo "debug: '$(debug)'"
	@echo "sanitize: '$(sanitize)'"
	@echo "optimize: '$(optimize)'"
	@echo "arch: '$(arch)'"
	@echo "bits: '$(bits)'"
	@echo "kernel: '$(KERNEL)'"
	@echo "os: '$(OS)'"
	@echo "prefetch: '$(prefetch)'"
	@echo "popcnt: '$(popcnt)'"
	@echo "pext: '$(pext)'"
	@echo "sse: '$(sse)'"
	@echo "mmx: '$(mmx)'"
	@echo "sse2: '$(sse2)'"
	@echo "ssse3: '$(ssse3)'"
	@echo "sse41: '$(sse41)'"
	@echo "avx2: '$(avx2)'"
	@echo "avx512: '$(avx512)'"
	@echo "vnni256: '$(vnni256)'"
	@echo "vnni512: '$(vnni512)'"
	@echo "neon: '$(neon)'"
	@echo ""
	@echo "Fairy-Stockfish specific:"
	@echo "largeboards: '$(largeboards)'"
	@echo "all: '$(all)'"
	@echo "precomputedmagics: '$(precomputedmagics)'"
	@echo "nnue: '$(nnue)'"
	@echo ""
	@echo "Flags:"
	@echo "CXX: $(CXX)"
	@echo "CXXFLAGS: $(CXXFLAGS)"
	@echo "LDFLAGS: $(LDFLAGS)"
	@echo ""
	@echo "Testing config sanity. If this fails, try 'make help' ..."
	@echo ""
	@test "$(debug)" = "yes" || test "$(debug)" = "no"
	@test "$(optimize)" = "yes" || test "$(optimize)" = "no"
	@test "$(SUPPORTED_ARCH)" = "true"
	@test "$(arch)" = "any" || test "$(arch)" = "x86_64" || test "$(arch)" = "i386" || \
	 test "$(arch)" = "ppc64" || test "$(arch)" = "ppc" || test "$(arch)" = "e2k" || \
	 test "$(arch)" = "armv7" || test "$(arch)" = "armv8" || test "$(arch)" = "arm64"
	@test "$(bits)" = "32" || test "$(bits)" = "64"
	@test "$(prefetch)" = "yes" || test "$(prefetch)" = "no"
	@test "$(popcnt)" = "yes" || test "$(popcnt)" = "no"
	@test "$(pext)" = "yes" || test "$(pext)" = "no"
	@test "$(sse)" = "yes" || test "$(sse)" = "no"
	@test "$(mmx)" = "yes" || test "$(mmx)" = "no"
	@test "$(sse2)" = "yes" || test "$(sse2)" = "no"
	@test "$(ssse3)" = "yes" || test "$(ssse3)" = "no"
	@test "$(sse41)" = "yes" || test "$(sse41)" = "no"
	@test "$(avx2)" = "yes" || test "$(avx2)" = "no"
	@test "$(avx512)" = "yes" || test "$(avx512)" = "no"
	@test "$(vnni256)" = "yes" || test "$(vnni256)" = "no"
	@test "$(vnni512)" = "yes" || test "$(vnni512)" = "no"
	@test "$(neon)" = "yes" || test "$(neon)" = "no"
	@test "$(comp)" = "gcc" || test "$(comp)" = "icc" || test "$(comp)" = "mingw" || test "$(comp)" = "clang" \
	|| test "$(comp)" = "armv7a-linux-androideabi16-clang"  || test "$(comp)" = "aarch64-linux-android21-clang"

$(EXE): $(OBJS)
	+$(CXX) -o $@ $(OBJS) $(LDFLAGS)

clang-profile-make:
	$(MAKE) ARCH=$(ARCH) COMP=$(COMP) \
	EXTRACXXFLAGS='-fprofile-instr-generate ' \
	EXTRALDFLAGS=' -fprofile-instr-generate' \
	all

clang-profile-use:
	$(XCRUN) llvm-profdata merge -output=stockfish.profdata *.profraw
	$(MAKE) ARCH=$(ARCH) COMP=$(COMP) \
	EXTRACXXFLAGS='-fprofile-instr-use=stockfish.profdata' \
	EXTRALDFLAGS='-fprofile-use ' \
	all

gcc-profile-make:
	@mkdir -p profdir
	$(MAKE) ARCH=$(ARCH) COMP=$(COMP) \
	EXTRACXXFLAGS='-fprofile-generate=profdir' \
	EXTRALDFLAGS='-lgcov' \
	all

gcc-profile-use:
	$(MAKE) ARCH=$(ARCH) COMP=$(COMP) \
	EXTRACXXFLAGS='-fprofile-use=profdir -fno-peel-loops -fno-tracer' \
	EXTRALDFLAGS='-lgcov' \
	all

icc-profile-make:
	@mkdir -p profdir
	$(MAKE) ARCH=$(ARCH) COMP=$(COMP) \
	EXTRACXXFLAGS='-prof-gen=srcpos -prof_dir ./profdir' \
	all

icc-profile-use:
	$(MAKE) ARCH=$(ARCH) COMP=$(COMP) \
	EXTRACXXFLAGS='-prof_use -prof_dir ./profdir' \
	all

.depend:
	-@$(CXX) $(DEPENDFLAGS) -MM $(SRCS) > $@

-include .depend<|MERGE_RESOLUTION|>--- conflicted
+++ resolved
@@ -50,7 +50,6 @@
 	material.cpp misc.cpp movegen.cpp movepick.cpp pawns.cpp position.cpp psqt.cpp \
 	search.cpp thread.cpp timeman.cpp tt.cpp uci.cpp ucioption.cpp tune.cpp syzygy/tbprobe.cpp \
 	partner.cpp parser.cpp piece.cpp variant.cpp xboard.cpp \
-<<<<<<< HEAD
 	nnue/features/half_ka_v2_variants.cpp \
 	nnue/evaluate_nnue.cpp \
 	nnue/features/half_ka_v2.cpp \
@@ -62,9 +61,6 @@
 	tools/convert.cpp \
 	tools/transform.cpp \
 	tools/stats.cpp
-=======
-	nnue/features/half_ka_v2_variants.cpp
->>>>>>> 2f5d9ba9
 
 OBJS = $(notdir $(SRCS:.cpp=.o))
 
@@ -531,17 +527,10 @@
 	CXXFLAGS += -g
 endif
 
-<<<<<<< HEAD
-### 3.2.3 Debugging with undefined behavior sanitizers
-ifneq ($(sanitize),no)
-        CXXFLAGS += -g3 -fsanitize=$(sanitize)
-        LDFLAGS += -fsanitize=$(sanitize)
-=======
 ### 3.2.2 Debugging with undefined behavior sanitizers
 ifneq ($(sanitize),none)
         CXXFLAGS += -g3 $(addprefix -fsanitize=,$(sanitize))
         LDFLAGS += $(addprefix -fsanitize=,$(sanitize))
->>>>>>> 2f5d9ba9
 endif
 
 ### 3.3 Optimization
@@ -874,13 +863,10 @@
 	@rm -rf profdir
 	@rm -f bench.txt *.gcda *.gcno ./syzygy/*.gcda ./nnue/*.gcda ./nnue/features/*.gcda *.s ./tools/*.gcda ./extra/*.gcda ./eval/*.gcda
 	@rm -f stockfish.profdata *.profraw
-<<<<<<< HEAD
 	@rm -f $(PGO_TRAINING_DATA_FILE)
-=======
 	@rm -f stockfish.exe.lto_wrapper_args
 	@rm -f stockfish.exe.ltrans.out
 	@rm -f ./-lstdc++.res
->>>>>>> 2f5d9ba9
 
 default:
 	help
