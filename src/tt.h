/*
  Stockfish, a UCI chess playing engine derived from Glaurung 2.1
  Copyright (C) 2004-2021 The Stockfish developers (see AUTHORS file)

  Stockfish is free software: you can redistribute it and/or modify
  it under the terms of the GNU General Public License as published by
  the Free Software Foundation, either version 3 of the License, or
  (at your option) any later version.

  Stockfish is distributed in the hope that it will be useful,
  but WITHOUT ANY WARRANTY; without even the implied warranty of
  MERCHANTABILITY or FITNESS FOR A PARTICULAR PURPOSE.  See the
  GNU General Public License for more details.

  You should have received a copy of the GNU General Public License
  along with this program.  If not, see <http://www.gnu.org/licenses/>.
*/

#ifndef TT_H_INCLUDED
#define TT_H_INCLUDED

#include "misc.h"
#include "types.h"

<<<<<<< HEAD
/// TTEntry struct is the 12 bytes transposition table entry, defined as below:
=======
namespace Stockfish {

/// TTEntry struct is the 10 bytes transposition table entry, defined as below:
>>>>>>> 7ffae17f
///
/// key        16 bit
/// depth       8 bit
/// generation  5 bit
/// pv node     1 bit
/// bound type  2 bit
/// move       32 bit (official SF: 16 bit)
/// value      16 bit
/// eval value 16 bit

struct TTEntry {

  Move  move()  const { return (Move )move32; }
  Value value() const { return (Value)value16; }
  Value eval()  const { return (Value)eval16; }
  Depth depth() const { return (Depth)depth8 + DEPTH_OFFSET; }
  bool is_pv()  const { return (bool)(genBound8 & 0x4); }
  Bound bound() const { return (Bound)(genBound8 & 0x3); }
  void save(Key k, Value v, bool pv, Bound b, Depth d, Move m, Value ev);

private:
  friend class TranspositionTable;

  uint16_t key16;
  uint8_t  depth8;
  uint8_t  genBound8;
  uint32_t move32;
  int16_t  value16;
  int16_t  eval16;
};


/// A TranspositionTable is an array of Cluster, of size clusterCount. Each
/// cluster consists of ClusterSize number of TTEntry. Each non-empty TTEntry
/// contains information on exactly one position. The size of a Cluster should
/// divide the size of a cache line for best performance, as the cacheline is
/// prefetched when possible.

class TranspositionTable {

  static constexpr int ClusterSize = 5;

  struct Cluster {
    TTEntry entry[ClusterSize];
    char padding[4]; // Pad to 64 bytes
  };

  static_assert(sizeof(Cluster) == 64, "Unexpected Cluster size");

  // Constants used to refresh the hash table periodically
  static constexpr unsigned GENERATION_BITS  = 3;                                // nb of bits reserved for other things
  static constexpr int      GENERATION_DELTA = (1 << GENERATION_BITS);           // increment for generation field
  static constexpr int      GENERATION_CYCLE = 255 + (1 << GENERATION_BITS);     // cycle length
  static constexpr int      GENERATION_MASK  = (0xFF << GENERATION_BITS) & 0xFF; // mask to pull out generation number

public:
 ~TranspositionTable() { aligned_large_pages_free(table); }
  void new_search() { generation8 += GENERATION_DELTA; } // Lower bits are used for other things
  TTEntry* probe(const Key key, bool& found) const;
  int hashfull() const;
  void resize(size_t mbSize);
  void clear();

  TTEntry* first_entry(const Key key) const {
    return &table[mul_hi64(key, clusterCount)].entry[0];
  }

private:
  friend struct TTEntry;

  size_t clusterCount;
  Cluster* table;
  uint8_t generation8; // Size must be not bigger than TTEntry::genBound8
};

extern TranspositionTable TT;

} // namespace Stockfish

#endif // #ifndef TT_H_INCLUDED<|MERGE_RESOLUTION|>--- conflicted
+++ resolved
@@ -22,13 +22,9 @@
 #include "misc.h"
 #include "types.h"
 
-<<<<<<< HEAD
-/// TTEntry struct is the 12 bytes transposition table entry, defined as below:
-=======
 namespace Stockfish {
 
-/// TTEntry struct is the 10 bytes transposition table entry, defined as below:
->>>>>>> 7ffae17f
+/// TTEntry struct is the 12 bytes transposition table entry, defined as below:
 ///
 /// key        16 bit
 /// depth       8 bit
