/*
  Stockfish, a UCI chess playing engine derived from Glaurung 2.1
  Copyright (C) 2004-2021 The Stockfish developers (see AUTHORS file)

  Stockfish is free software: you can redistribute it and/or modify
  it under the terms of the GNU General Public License as published by
  the Free Software Foundation, either version 3 of the License, or
  (at your option) any later version.

  Stockfish is distributed in the hope that it will be useful,
  but WITHOUT ANY WARRANTY; without even the implied warranty of
  MERCHANTABILITY or FITNESS FOR A PARTICULAR PURPOSE.  See the
  GNU General Public License for more details.

  You should have received a copy of the GNU General Public License
  along with this program.  If not, see <http://www.gnu.org/licenses/>.
*/

#ifndef THREAD_H_INCLUDED
#define THREAD_H_INCLUDED

#include <atomic>
#include <condition_variable>
#include <mutex>
#include <thread>
#include <vector>
#include <functional>

#include "material.h"
#include "movepick.h"
#include "pawns.h"
#include "position.h"
#include "search.h"
#include "thread_win32_osx.h"

namespace Stockfish {

/// Thread class keeps together all the thread-related stuff. We use
/// per-thread pawn and material hash tables so that once we get a
/// pointer to an entry its life time is unlimited and we don't have
/// to care about someone changing the entry under our feet.

namespace Detail {

  template <typename T>
  struct TypeIdentity {
    using Type = T;
  };

}

class Thread {

  std::mutex mutex;
  std::condition_variable cv;
  size_t idx;
  bool exit = false, searching = true; // Set before starting std::thread
  std::function<void(Thread&)> worker;
  std::function<void(Position&)> on_eval_callback;
  NativeThread stdThread;

public:
  explicit Thread(size_t);
  virtual ~Thread();
  virtual void search();

  // The function object to be executed is taken by value to remove
  // the need for separate lvalue and rvalue overloads.
  // The worker thread needs to have ownership of the task
  // to be executed because otherwise there's no way to manage its lifetime.
  virtual void execute_with_worker(std::function<void(Thread&)> t);

  void clear();
  void idle_loop();
  void start_searching();
  void wait_for_search_finished();
<<<<<<< HEAD
  void wait_for_worker_finished();
  size_t thread_idx() const { return idx; }

  template <typename FuncT>
  void set_eval_callback(FuncT&& f) { on_eval_callback = std::forward<FuncT>(f); }

  void clear_eval_callback() { on_eval_callback = nullptr; }

  void on_eval() { if (on_eval_callback) on_eval_callback(rootPos); }
=======
  int id() const { return idx; }
>>>>>>> 594e2ac9

  Pawns::Table pawnsTable;
  Material::Table materialTable;
  size_t pvIdx, pvLast;
  uint64_t ttHitAverage;
  int selDepth, nmpMinPly;
  Color nmpColor;
  std::atomic<uint64_t> nodes, tbHits, bestMoveChanges;

  Position rootPos;
  StateInfo rootState;
  Search::RootMoves rootMoves;
  Depth rootDepth, completedDepth;
  CounterMoveHistory counterMoves;
  ButterflyHistory mainHistory;
  LowPlyHistory lowPlyHistory;
  CapturePieceToHistory captureHistory;
  ContinuationHistory continuationHistory[2][2];
  Score contempt;
  int failedHighCnt;
  bool rootInTB;
  int Cardinality;
  bool UseRule50;
  Depth ProbeDepth;
};


/// MainThread is a derived class specific for main thread

struct MainThread : public Thread {

  using Thread::Thread;

  void search() override;
  void check_time();

  double previousTimeReduction;
  Value bestPreviousScore;
  Value iterValue[4];
  int callsCnt;
  bool stopOnPonderhit;
  std::atomic_bool ponder;
};


/// ThreadPool struct handles all the threads-related stuff like init, starting,
/// parking and, most importantly, launching a thread. All the access to threads
/// is done through this class.

struct ThreadPool : public std::vector<Thread*> {

  // Each thread gets its own copy of the `worker` function object.
  // This means that each worker thread will have exclusive access
  // to the state of the `worker` function object.
  void execute_with_workers(const std::function<void(Thread&)>& worker);

  template <typename IndexT, typename FuncT>
  void for_each_index_with_workers(
    IndexT begin,
    typename Detail::TypeIdentity<IndexT>::Type end,
    FuncT func)
  {
    // This value must outlive the function call.
    // It's fairly safe if we make it static
    // because for_each_index_with_workers
    // is not reentrant nor thread safe.
    static std::atomic<IndexT> i_atomic;
    i_atomic.store(begin);

    execute_with_workers(
      [end, func](Thread& th) mutable {
        for(;;) {
          const auto i = i_atomic.fetch_add(1);
          if (i >= end)
            break;

          func(th, i);
        }
      });
  }

  template <typename IndexT, typename FuncT>
  void for_each_index_chunk_with_workers(
    IndexT begin,
    typename Detail::TypeIdentity<IndexT>::Type end,
    FuncT func)
  {
    // This value must outlive the function call.
    // It's fairly safe if we make it static
    // because for_each_index_with_workers
    // is not reentrant nor thread safe.
    const IndexT size = end - begin;
    const IndexT chunk_size = (size + this->size()) / this->size();

    execute_with_workers(
      [chunk_size, end, func](Thread& th) mutable {
        const IndexT thread_id = th.thread_idx();
        const IndexT offset = chunk_size * thread_id;
        if (offset >= end)
          return;

        const IndexT count = offset + chunk_size > end ? end - offset : chunk_size;
        func(th, offset, count);
      });
  }

  void start_thinking(Position&, StateListPtr&, const Search::LimitsType&, bool = false);
  void clear();
  void set(size_t);

  MainThread* main()        const { return static_cast<MainThread*>(front()); }
  uint64_t nodes_searched() const { return accumulate(&Thread::nodes); }
  uint64_t tb_hits()        const { return accumulate(&Thread::tbHits); }
  Thread* get_best_thread() const;
  void start_searching();
  void wait_for_search_finished() const;
  void wait_for_workers_finished() const;

  std::atomic_bool stop, increaseDepth;

private:
  StateListPtr setupStates;

  uint64_t accumulate(std::atomic<uint64_t> Thread::* member) const {

    uint64_t sum = 0;
    for (Thread* th : *this)
        sum += (th->*member).load(std::memory_order_relaxed);
    return sum;
  }
};

extern ThreadPool Threads;

} // namespace Stockfish

#endif // #ifndef THREAD_H_INCLUDED<|MERGE_RESOLUTION|>--- conflicted
+++ resolved
@@ -74,7 +74,7 @@
   void idle_loop();
   void start_searching();
   void wait_for_search_finished();
-<<<<<<< HEAD
+  int id() const { return idx; }
   void wait_for_worker_finished();
   size_t thread_idx() const { return idx; }
 
@@ -84,9 +84,6 @@
   void clear_eval_callback() { on_eval_callback = nullptr; }
 
   void on_eval() { if (on_eval_callback) on_eval_callback(rootPos); }
-=======
-  int id() const { return idx; }
->>>>>>> 594e2ac9
 
   Pawns::Table pawnsTable;
   Material::Table materialTable;
