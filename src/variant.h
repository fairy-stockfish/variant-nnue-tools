--- conflicted
+++ resolved
@@ -262,11 +262,8 @@
       int i = 0;
       for (PieceSet ps = pieceTypes; ps;)
       {
-<<<<<<< HEAD
+          PieceType pt = pop_lsb(ps);
           pieceIndex[pt] = i;
-=======
-          PieceType pt = pop_lsb(ps);
->>>>>>> 672610e5
           for (Color c : { WHITE, BLACK})
           {
               pieceSquareIndex[c][make_piece(c, pt)] = 2 * i * nnueSquares;
