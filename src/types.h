--- conflicted
+++ resolved
@@ -203,12 +203,11 @@
   VALUE_MATE_IN_MAX_PLY  =  VALUE_MATE - 2 * MAX_PLY,
   VALUE_MATED_IN_MAX_PLY = -VALUE_MATE + 2 * MAX_PLY,
 
-<<<<<<< HEAD
-  PawnValueMg              = 136,   PawnValueEg              = 208,
-  KnightValueMg            = 782,   KnightValueEg            = 865,
-  BishopValueMg            = 830,   BishopValueEg            = 918,
-  RookValueMg              = 1289,  RookValueEg              = 1378,
-  QueenValueMg             = 2529,  QueenValueEg             = 2687,
+  PawnValueMg   = 128,   PawnValueEg   = 213,
+  KnightValueMg = 782,   KnightValueEg = 865,
+  BishopValueMg = 830,   BishopValueEg = 918,
+  RookValueMg   = 1289,  RookValueEg   = 1378,
+  QueenValueMg  = 2529,  QueenValueEg  = 2687,
   FersValueMg              = 420,   FersValueEg              = 450,
   AlfilValueMg             = 350,   AlfilValueEg             = 330,
   SilverValueMg            = 600,   SilverValueEg            = 600,
@@ -230,13 +229,6 @@
   ImmobilePieceValueMg     = 100,   ImmobilePieceValueEg     = 100,
   WazirValueMg             = 400,   WazirValueEg             = 400,
   CommonerValueMg          = 600,   CommonerValueEg          = 600,
-=======
-  PawnValueMg   = 128,   PawnValueEg   = 213,
-  KnightValueMg = 782,   KnightValueEg = 865,
-  BishopValueMg = 830,   BishopValueEg = 918,
-  RookValueMg   = 1289,  RookValueEg   = 1378,
-  QueenValueMg  = 2529,  QueenValueEg  = 2687,
->>>>>>> 7133598a
 
   MidgameLimit  = 15258, EndgameLimit  = 3915
 };
