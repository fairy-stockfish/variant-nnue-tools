/*
  Stockfish, a UCI chess playing engine derived from Glaurung 2.1
  Copyright (C) 2004-2008 Tord Romstad (Glaurung author)
  Copyright (C) 2008-2015 Marco Costalba, Joona Kiiski, Tord Romstad
  Copyright (C) 2015-2020 Marco Costalba, Joona Kiiski, Gary Linscott, Tord Romstad

  Stockfish is free software: you can redistribute it and/or modify
  it under the terms of the GNU General Public License as published by
  the Free Software Foundation, either version 3 of the License, or
  (at your option) any later version.

  Stockfish is distributed in the hope that it will be useful,
  but WITHOUT ANY WARRANTY; without even the implied warranty of
  MERCHANTABILITY or FITNESS FOR A PARTICULAR PURPOSE.  See the
  GNU General Public License for more details.

  You should have received a copy of the GNU General Public License
  along with this program.  If not, see <http://www.gnu.org/licenses/>.
*/

#include <algorithm>
#include <cassert>
#include <cstddef> // For offsetof()
#include <cstring> // For std::memset, std::memcmp
#include <iomanip>
#include <sstream>

#include "bitboard.h"
#include "misc.h"
#include "movegen.h"
#include "position.h"
#include "thread.h"
#include "tt.h"
#include "uci.h"
#include "syzygy/tbprobe.h"

using std::string;

namespace Zobrist {

  Key psq[PIECE_NB][SQUARE_NB];
  Key enpassant[FILE_NB];
  Key castling[CASTLING_RIGHT_NB];
  Key side, noPawns;
  Key inHand[PIECE_NB][SQUARE_NB];
  Key checks[COLOR_NB][CHECKS_NB];
}


/// operator<<(Position) returns an ASCII representation of the position

std::ostream& operator<<(std::ostream& os, const Position& pos) {

  os << "\n ";
  for (File f = FILE_A; f <= pos.max_file(); ++f)
      os << "+---";
  os << "+\n";

  for (Rank r = pos.max_rank(); r >= RANK_1; --r)
  {
<<<<<<< HEAD
      for (File f = FILE_A; f <= pos.max_file(); ++f)
          if (pos.unpromoted_piece_on(make_square(f, r)))
              os << " |+" << pos.piece_to_char()[pos.unpromoted_piece_on(make_square(f, r))];
          else
              os << " | " << pos.piece_to_char()[pos.piece_on(make_square(f, r))];

      os << " |";
      if (r == pos.max_rank() || r == RANK_1)
      {
          Color c = r == RANK_1 ? WHITE : BLACK;
          if (c == pos.side_to_move())
              os << " *";
          else
              os << "  ";
          if (pos.piece_drops() || pos.seirawan_gating() || pos.arrow_gating())
          {
              os << " [";
              for (PieceType pt = KING; pt >= PAWN; --pt)
                  os << std::string(pos.count_in_hand(c, pt), pos.piece_to_char()[make_piece(c, pt)]);
              os << "]";
          }
      }
      os << "\n ";
      for (File f = FILE_A; f <= pos.max_file(); ++f)
          os << "+---";
      os << "+\n";
  }

  os << "\nFen: " << pos.fen() << "\nSfen: " << pos.fen(true) << "\nKey: " << std::hex << std::uppercase
=======
      for (File f = FILE_A; f <= FILE_H; ++f)
          os << " | " << PieceToChar[pos.piece_on(make_square(f, r))];

      os << " | " << (1 + r) << "\n +---+---+---+---+---+---+---+---+\n";
  }

  os << "   a   b   c   d   e   f   g   h\n"
     << "\nFen: " << pos.fen() << "\nKey: " << std::hex << std::uppercase
>>>>>>> 4d657618
     << std::setfill('0') << std::setw(16) << pos.key()
     << std::setfill(' ') << std::dec << "\nCheckers: ";

  for (Bitboard b = pos.checkers(); b; )
      os << UCI::square(pos, pop_lsb(&b)) << " ";

  if (    int(Tablebases::MaxCardinality) >= popcount(pos.pieces())
      && Options["UCI_Variant"] == "chess"
      && !pos.can_castle(ANY_CASTLING))
  {
      StateInfo st;
      Position p;
      p.set(pos.variant(), pos.fen(), pos.is_chess960(), &st, pos.this_thread());
      Tablebases::ProbeState s1, s2;
      Tablebases::WDLScore wdl = Tablebases::probe_wdl(p, &s1);
      int dtz = Tablebases::probe_dtz(p, &s2);
      os << "\nTablebases WDL: " << std::setw(4) << wdl << " (" << s1 << ")"
         << "\nTablebases DTZ: " << std::setw(4) << dtz << " (" << s2 << ")";
  }

  return os;
}


// Marcel van Kervinck's cuckoo algorithm for fast detection of "upcoming repetition"
// situations. Description of the algorithm in the following paper:
// https://marcelk.net/2013-04-06/paper/upcoming-rep-v2.pdf

// First and second hash functions for indexing the cuckoo tables
#ifdef LARGEBOARDS
inline int H1(Key h) { return h & 0x7fff; }
inline int H2(Key h) { return (h >> 16) & 0x7fff; }
#else
inline int H1(Key h) { return h & 0x1fff; }
inline int H2(Key h) { return (h >> 16) & 0x1fff; }
#endif

// Cuckoo tables with Zobrist hashes of valid reversible moves, and the moves themselves
#ifdef LARGEBOARDS
Key cuckoo[65536];
Move cuckooMove[65536];
#else
Key cuckoo[8192];
Move cuckooMove[8192];
#endif


/// Position::init() initializes at startup the various arrays used to compute
/// hash keys.

void Position::init() {

  PRNG rng(1070372);

  for (Color c : {WHITE, BLACK})
      for (PieceType pt = PAWN; pt <= KING; ++pt)
          for (Square s = SQ_A1; s <= SQ_MAX; ++s)
              Zobrist::psq[make_piece(c, pt)][s] = rng.rand<Key>();

  for (File f = FILE_A; f <= FILE_MAX; ++f)
      Zobrist::enpassant[f] = rng.rand<Key>();

  for (int cr = NO_CASTLING; cr <= ANY_CASTLING; ++cr)
  {
      Zobrist::castling[cr] = 0;
      Bitboard b = cr;
      while (b)
      {
          Key k = Zobrist::castling[1ULL << pop_lsb(&b)];
          Zobrist::castling[cr] ^= k ? k : rng.rand<Key>();
      }
  }

  Zobrist::side = rng.rand<Key>();
  Zobrist::noPawns = rng.rand<Key>();

  for (Color c : {WHITE, BLACK})
      for (int n = 0; n < CHECKS_NB; ++n)
          Zobrist::checks[c][n] = rng.rand<Key>();

  for (Color c : {WHITE, BLACK})
      for (PieceType pt = PAWN; pt <= KING; ++pt)
          for (int n = 0; n < SQUARE_NB; ++n)
              Zobrist::inHand[make_piece(c, pt)][n] = rng.rand<Key>();

  // Prepare the cuckoo tables
  std::memset(cuckoo, 0, sizeof(cuckoo));
  std::memset(cuckooMove, 0, sizeof(cuckooMove));
  int count = 0;
  for (Color c : {WHITE, BLACK})
      for (PieceType pt = KNIGHT; pt <= QUEEN || pt == KING; pt != QUEEN ? ++pt : pt = KING)
      {
      Piece pc = make_piece(c, pt);
      for (Square s1 = SQ_A1; s1 <= SQ_MAX; ++s1)
          for (Square s2 = Square(s1 + 1); s2 <= SQ_MAX; ++s2)
              if ((type_of(pc) != PAWN) && (attacks_bb(c, type_of(pc), s1, 0) & s2))
              {
                  Move move = make_move(s1, s2);
                  Key key = Zobrist::psq[pc][s1] ^ Zobrist::psq[pc][s2] ^ Zobrist::side;
                  int i = H1(key);
                  while (true)
                  {
                      std::swap(cuckoo[i], key);
                      std::swap(cuckooMove[i], move);
                      if (move == MOVE_NONE) // Arrived at empty slot?
                          break;
                      i = (i == H1(key)) ? H2(key) : H1(key); // Push victim to alternative slot
                  }
                  count++;
             }
      }
#ifdef LARGEBOARDS
  assert(count == 9344);
#else
  assert(count == 3668);
#endif
}


/// Position::set() initializes the position object with the given FEN string.
/// This function is not very robust - make sure that input FENs are correct,
/// this is assumed to be the responsibility of the GUI.

Position& Position::set(const Variant* v, const string& fenStr, bool isChess960, StateInfo* si, Thread* th, bool sfen) {
/*
   A FEN string defines a particular position using only the ASCII character set.

   A FEN string contains six fields separated by a space. The fields are:

   1) Piece placement (from white's perspective). Each rank is described, starting
      with rank 8 and ending with rank 1. Within each rank, the contents of each
      square are described from file A through file H. Following the Standard
      Algebraic Notation (SAN), each piece is identified by a single letter taken
      from the standard English names. White pieces are designated using upper-case
      letters ("PNBRQK") whilst Black uses lowercase ("pnbrqk"). Blank squares are
      noted using digits 1 through 8 (the number of blank squares), and "/"
      separates ranks.

   2) Active color. "w" means white moves next, "b" means black.

   3) Castling availability. If neither side can castle, this is "-". Otherwise,
      this has one or more letters: "K" (White can castle kingside), "Q" (White
      can castle queenside), "k" (Black can castle kingside), and/or "q" (Black
      can castle queenside).

   4) En passant target square (in algebraic notation). If there's no en passant
      target square, this is "-". If a pawn has just made a 2-square move, this
      is the position "behind" the pawn. This is recorded only if there is a pawn
      in position to make an en passant capture, and if there really is a pawn
      that might have advanced two squares.

   5) Halfmove clock. This is the number of halfmoves since the last pawn advance
      or capture. This is used to determine if a draw can be claimed under the
      fifty-move rule.

   6) Fullmove number. The number of the full move. It starts at 1, and is
      incremented after Black's move.
*/

  unsigned char col, row, token;
  size_t idx;
  std::istringstream ss(fenStr);

  std::memset(static_cast<void*>(this), 0, sizeof(Position));
  std::memset(static_cast<void*>(si), 0, sizeof(StateInfo));
  std::fill_n(&pieceList[0][0], sizeof(pieceList) / sizeof(Square), SQ_NONE);
  var = v;
  st = si;

  ss >> std::noskipws;

  Square sq = SQ_A1 + max_rank() * NORTH;

  // 1. Piece placement
  while ((ss >> token) && !isspace(token))
  {
      if (isdigit(token))
      {
#ifdef LARGEBOARDS
          if (isdigit(ss.peek()))
          {
              sq += 10 * (token - '0') * EAST;
              ss >> token;
          }
#endif
          sq += (token - '0') * EAST; // Advance the given number of files
      }

      else if (token == '/')
      {
          sq += 2 * SOUTH + (FILE_MAX - max_file()) * EAST;
          if (!is_ok(sq))
              break;
      }

      else if ((idx = piece_to_char().find(token)) != string::npos || (idx = piece_to_char_synonyms().find(token)) != string::npos)
      {
          if (ss.peek() == '~')
              ss >> token;
          put_piece(Piece(idx), sq, token == '~');
          ++sq;
      }
      // Promoted shogi pieces
      else if (token == '+')
      {
          ss >> token;
          idx = piece_to_char().find(token);
          put_piece(make_piece(color_of(Piece(idx)), promoted_piece_type(type_of(Piece(idx)))), sq, true, Piece(idx));
          ++sq;
      }
      // Stop before pieces in hand
      else if (token == '[')
          break;
  }
  // Pieces in hand
  if (!isspace(token))
      while ((ss >> token) && !isspace(token))
      {
          if (token == ']')
              continue;
          else if ((idx = piece_to_char().find(token)) != string::npos)
              add_to_hand(Piece(idx));
      }

  // 2. Active color
  ss >> token;
  sideToMove = (token == 'w' ? WHITE : BLACK);
  // Invert side to move for SFEN
  if (sfen)
      sideToMove = ~sideToMove;
  ss >> token;

  // 3-4. Skip parsing castling and en passant flags if not present
  st->epSquare = SQ_NONE;
  if (!isdigit(ss.peek()) && !sfen)
  {
      // 3. Castling availability. Compatible with 3 standards: Normal FEN standard,
      // Shredder-FEN that uses the letters of the columns on which the rooks began
      // the game instead of KQkq and also X-FEN standard that, in case of Chess960,
      // if an inner rook is associated with the castling right, the castling tag is
      // replaced by the file letter of the involved rook, as for the Shredder-FEN.
      while ((ss >> token) && !isspace(token))
      {
          Square rsq;
          Color c = islower(token) ? BLACK : WHITE;
          Piece rook = make_piece(c, castling_rook_piece());

          token = char(toupper(token));

          if (token == 'K')
              for (rsq = make_square(FILE_MAX, castling_rank(c)); piece_on(rsq) != rook; --rsq) {}

          else if (token == 'Q')
              for (rsq = make_square(FILE_A, castling_rank(c)); piece_on(rsq) != rook; ++rsq) {}

          else if (token >= 'A' && token <= 'A' + max_file())
              rsq = make_square(File(token - 'A'), castling_rank(c));

          else
              continue;

          // Set gates (and skip castling rights)
          if (gating())
          {
              st->gatesBB[c] |= rsq;
              if (token == 'K' || token == 'Q')
                  st->gatesBB[c] |= count<KING>(c) ? square<KING>(c) : make_square(FILE_E, castling_rank(c));
              // Do not set castling rights for gates unless there are no pieces in hand,
              // which means that the file is referring to a chess960 castling right.
              else if (!seirawan_gating() || count_in_hand(c, ALL_PIECES) || captures_to_hand())
                  continue;
          }

          if (castling_enabled())
              set_castling_right(c, rsq);
      }

      // Set castling rights for 960 gating variants
      if (gating() && castling_enabled())
          for (Color c : {WHITE, BLACK})
              if ((gates(c) & pieces(KING)) && !castling_rights(c) && (!seirawan_gating() || count_in_hand(c, ALL_PIECES) || captures_to_hand()))
              {
                  Bitboard castling_rooks = gates(c) & pieces(castling_rook_piece());
                  while (castling_rooks)
                      set_castling_right(c, pop_lsb(&castling_rooks));
              }

      // counting limit
      if (counting_rule() && isdigit(ss.peek()))
          ss >> st->countingLimit;

      // 4. En passant square. Ignore if no pawn capture is possible
      else if (   ((ss >> col) && (col >= 'a' && col <= 'a' + max_file()))
               && ((ss >> row) && (row >= '1' && row <= '1' + max_rank())))
      {
          st->epSquare = make_square(File(col - 'a'), Rank(row - '1'));

          if (   !(attackers_to(st->epSquare) & pieces(sideToMove, PAWN))
              || !(pieces(~sideToMove, PAWN) & (st->epSquare + pawn_push(~sideToMove))))
              st->epSquare = SQ_NONE;
      }
  }

  // Check counter for nCheck
  ss >> std::skipws >> token >> std::noskipws;

  if (check_counting())
  {
      if (ss.peek() == '+')
      {
          st->checksRemaining[WHITE] = CheckCount(std::max(token - '0', 0));
          ss >> token >> token;
          st->checksRemaining[BLACK] = CheckCount(std::max(token - '0', 0));
      }
      else
      {
          // If check count is not provided, assume that the next check wins
          st->checksRemaining[WHITE] = CheckCount(1);
          st->checksRemaining[BLACK] = CheckCount(1);
          ss.putback(token);
      }
  }
  else
      ss.putback(token);

  // 5-6. Halfmove clock and fullmove number
  if (sfen)
  {
      // Pieces in hand for SFEN
      int handCount = 1;
      while ((ss >> token) && !isspace(token))
      {
          if (token == '-')
              continue;
          else if (isdigit(token))
          {
              handCount = token - '0';
              while (isdigit(ss.peek()) && ss >> token)
                  handCount = 10 * handCount + (token - '0');
          }
          else if ((idx = piece_to_char().find(token)) != string::npos)
          {
              for (int i = 0; i < handCount; i++)
                  add_to_hand(Piece(idx));
              handCount = 1;
          }
      }
      // Move count is in ply for SFEN
      ss >> std::skipws >> gamePly;
      gamePly = std::max(gamePly - 1, 0);
  }
  else
  {
      ss >> std::skipws >> st->rule50 >> gamePly;

      // Convert from fullmove starting from 1 to gamePly starting from 0,
      // handle also common incorrect FEN with fullmove = 0.
      gamePly = std::max(2 * (gamePly - 1), 0) + (sideToMove == BLACK);
  }

  // counting rules
  if (st->countingLimit && st->rule50)
  {
      st->countingPly = st->rule50;
      st->rule50 = 0;
  }

  chess960 = isChess960 || v->chess960;
  thisThread = th;
  set_state(st);

  assert(pos_is_ok());

  return *this;
}


/// Position::set_castling_right() is a helper function used to set castling
/// rights given the corresponding color and the rook starting square.

void Position::set_castling_right(Color c, Square rfrom) {

  Square kfrom = count<KING>(c) ? square<KING>(c) : make_square(FILE_E, castling_rank(c));
  CastlingRights cr = c & (kfrom < rfrom ? KING_SIDE: QUEEN_SIDE);

  st->castlingRights |= cr;
  castlingRightsMask[kfrom] |= cr;
  castlingRightsMask[rfrom] |= cr;
  castlingRookSquare[cr] = rfrom;

  Square kto = make_square(cr & KING_SIDE ? castling_kingside_file() : castling_queenside_file(), castling_rank(c));
  Square rto = kto + (cr & KING_SIDE ? WEST : EAST);

  castlingPath[cr] =   (between_bb(rfrom, rto) | between_bb(kfrom, kto) | rto | kto)
                    & ~(kfrom | rfrom);
}


/// Position::set_check_info() sets king attacks to detect if a move gives check

void Position::set_check_info(StateInfo* si) const {

  si->blockersForKing[WHITE] = slider_blockers(pieces(BLACK), count<KING>(WHITE) ? square<KING>(WHITE) : SQ_NONE, si->pinners[BLACK], BLACK);
  si->blockersForKing[BLACK] = slider_blockers(pieces(WHITE), count<KING>(BLACK) ? square<KING>(BLACK) : SQ_NONE, si->pinners[WHITE], WHITE);

  Square ksq = count<KING>(~sideToMove) ? square<KING>(~sideToMove) : SQ_NONE;

  // For unused piece types, the check squares are left uninitialized
  for (PieceType pt : piece_types())
      si->checkSquares[pt] = ksq != SQ_NONE ? attacks_bb(~sideToMove, pt, ksq, pieces()) : Bitboard(0);
  si->checkSquares[KING]   = 0;
  si->shak = si->checkersBB & (byTypeBB[KNIGHT] | byTypeBB[ROOK] | byTypeBB[BERS]);
  si->bikjang = var->bikjangRule && ksq != SQ_NONE ? bool(attacks_bb(sideToMove, ROOK, ksq, pieces()) & pieces(sideToMove, KING)) : false;
}


/// Position::set_state() computes the hash keys of the position, and other
/// data that once computed is updated incrementally as moves are made.
/// The function is only used when a new position is set up, and to verify
/// the correctness of the StateInfo data when running in debug mode.

void Position::set_state(StateInfo* si) const {

  si->key = si->materialKey = 0;
  si->pawnKey = Zobrist::noPawns;
  si->nonPawnMaterial[WHITE] = si->nonPawnMaterial[BLACK] = VALUE_ZERO;
  si->checkersBB = count<KING>(sideToMove) ? attackers_to(square<KING>(sideToMove), ~sideToMove) : Bitboard(0);

  set_check_info(si);

  for (Bitboard b = pieces(); b; )
  {
      Square s = pop_lsb(&b);
      Piece pc = piece_on(s);
      si->key ^= Zobrist::psq[pc][s];

      if (type_of(pc) == PAWN)
          si->pawnKey ^= Zobrist::psq[pc][s];

      else if (type_of(pc) != KING)
          si->nonPawnMaterial[color_of(pc)] += PieceValue[MG][pc];
  }

  if (si->epSquare != SQ_NONE)
      si->key ^= Zobrist::enpassant[file_of(si->epSquare)];

  if (sideToMove == BLACK)
      si->key ^= Zobrist::side;

  si->key ^= Zobrist::castling[si->castlingRights];

  for (Color c : {WHITE, BLACK})
      for (PieceType pt = PAWN; pt <= KING; ++pt)
      {
          Piece pc = make_piece(c, pt);

          for (int cnt = 0; cnt < pieceCount[pc]; ++cnt)
              si->materialKey ^= Zobrist::psq[pc][cnt];

          if (piece_drops() || seirawan_gating() || arrow_gating())
              si->key ^= Zobrist::inHand[pc][pieceCountInHand[c][pt]];
      }

  if (check_counting())
      for (Color c : {WHITE, BLACK})
          si->key ^= Zobrist::checks[c][si->checksRemaining[c]];
}


/// Position::set() is an overload to initialize the position object with
/// the given endgame code string like "KBPKN". It is mainly a helper to
/// get the material key out of an endgame code.

Position& Position::set(const string& code, Color c, StateInfo* si) {

  assert(code[0] == 'K');

  string sides[] = { code.substr(code.find('K', 1)),      // Weak
                     code.substr(0, std::min(code.find('v'), code.find('K', 1))) }; // Strong

  assert(sides[0].length() > 0 && sides[0].length() < 8);
  assert(sides[1].length() > 0 && sides[1].length() < 8);

  std::transform(sides[c].begin(), sides[c].end(), sides[c].begin(), tolower);

  string n = std::to_string(FILE_NB);
  string fenStr =  n + "/" + sides[0] + char(FILE_NB - sides[0].length() + '0') + "/" + n + "/" + n + "/" + n + "/"
                 + n + "/" + sides[1] + char(FILE_NB - sides[1].length() + '0') + "/" + n + " w - - 0 10";

  return set(variants.find("fairy")->second, fenStr, false, si, nullptr);
}


/// Position::fen() returns a FEN representation of the position. In case of
/// Chess960 the Shredder-FEN notation is used. This is mainly a debugging function.

const string Position::fen(bool sfen, bool showPromoted, int countStarted, std::string holdings) const {

  int emptyCnt;
  std::ostringstream ss;

  for (Rank r = max_rank(); r >= RANK_1; --r)
  {
      for (File f = FILE_A; f <= max_file(); ++f)
      {
          for (emptyCnt = 0; f <= max_file() && empty(make_square(f, r)); ++f)
              ++emptyCnt;

          if (emptyCnt)
              ss << emptyCnt;

          if (f <= max_file())
          {
              if (unpromoted_piece_on(make_square(f, r)))
                  // Promoted shogi pieces, e.g., +r for dragon
                  ss << "+" << piece_to_char()[unpromoted_piece_on(make_square(f, r))];
              else
              {
                  ss << piece_to_char()[piece_on(make_square(f, r))];

                  // Set promoted pieces
                  if (((captures_to_hand() && !drop_loop()) || showPromoted) && is_promoted(make_square(f, r)))
                      ss << "~";
              }
          }
      }

      if (r > RANK_1)
          ss << '/';
  }

  // SFEN
  if (sfen)
  {
      ss << (sideToMove == WHITE ? " b " : " w ");
      for (Color c : {WHITE, BLACK})
          for (PieceType pt = KING; pt >= PAWN; --pt)
              if (pieceCountInHand[c][pt])
              {
                  if (pieceCountInHand[c][pt] > 1)
                      ss << pieceCountInHand[c][pt];
                  ss << piece_to_char()[make_piece(c, pt)];
              }
      if (!count_in_hand(WHITE, ALL_PIECES) && !count_in_hand(BLACK, ALL_PIECES))
          ss << '-';
      ss << " " << gamePly + 1;
      return ss.str();
  }

  // pieces in hand
  if (piece_drops() || seirawan_gating() || arrow_gating())
  {
      ss << '[';
      if (holdings != "-")
          ss << holdings;
      else
          for (Color c : {WHITE, BLACK})
              for (PieceType pt = KING; pt >= PAWN; --pt)
                  ss << std::string(pieceCountInHand[c][pt], piece_to_char()[make_piece(c, pt)]);
      ss << ']';
  }

  ss << (sideToMove == WHITE ? " w " : " b ");

  if (can_castle(WHITE_OO))
      ss << (chess960 ? char('A' + file_of(castling_rook_square(WHITE_OO ))) : 'K');

  if (can_castle(WHITE_OOO))
      ss << (chess960 ? char('A' + file_of(castling_rook_square(WHITE_OOO))) : 'Q');

  if (gating() && gates(WHITE) && (!seirawan_gating() || count_in_hand(WHITE, ALL_PIECES) || captures_to_hand()))
      for (File f = FILE_A; f <= max_file(); ++f)
          if (gates(WHITE) & file_bb(f))
              ss << char('A' + f);

  if (can_castle(BLACK_OO))
      ss << (chess960 ? char('a' + file_of(castling_rook_square(BLACK_OO ))) : 'k');

  if (can_castle(BLACK_OOO))
      ss << (chess960 ? char('a' + file_of(castling_rook_square(BLACK_OOO))) : 'q');

  if (gating() && gates(BLACK) && (!seirawan_gating() || count_in_hand(BLACK, ALL_PIECES) || captures_to_hand()))
      for (File f = FILE_A; f <= max_file(); ++f)
          if (gates(BLACK) & file_bb(f))
              ss << char('a' + f);

  if (!can_castle(ANY_CASTLING) && !(gating() && (gates(WHITE) | gates(BLACK))))
      ss << '-';

  // Counting limit or ep-square
  if (st->countingLimit)
      ss << " " << st->countingLimit << " ";
  else
      ss << (ep_square() == SQ_NONE ? " - " : " " + UCI::square(*this, ep_square()) + " ");

  // Check count
  if (check_counting())
      ss << st->checksRemaining[WHITE] << "+" << st->checksRemaining[BLACK] << " ";

  // Counting ply or 50-move rule counter
  if (st->countingLimit)
      ss << counting_ply(countStarted);
  else
      ss << st->rule50;

  ss << " " << 1 + (gamePly - (sideToMove == BLACK)) / 2;

  return ss.str();
}


/// Position::slider_blockers() returns a bitboard of all the pieces (both colors)
/// that are blocking attacks on the square 's' from 'sliders'. A piece blocks a
/// slider if removing that piece from the board would result in a position where
/// square 's' is attacked. For example, a king-attack blocking piece can be either
/// a pinned or a discovered check piece, according if its color is the opposite
/// or the same of the color of the slider.

Bitboard Position::slider_blockers(Bitboard sliders, Square s, Bitboard& pinners, Color c) const {

  Bitboard blockers = 0;
  pinners = 0;

  if (s == SQ_NONE || !sliders)
      return blockers;

  // Snipers are sliders that attack 's' when a piece and other snipers are removed
  Bitboard snipers = 0;

  for (PieceType pt : piece_types())
  {
      Bitboard b = sliders & (PseudoAttacks[~c][pt][s] ^ LeaperAttacks[~c][pt][s]) & pieces(c, pt);
      if (b)
      {
          // Consider asymmetrical moves (e.g., horse)
          if (AttackRiderTypes[pt] & ASYMMETRICAL_RIDERS)
          {
              Bitboard asymmetricals = PseudoAttacks[~c][pt][s] & pieces(c, pt);
              while (asymmetricals)
              {
                  Square s2 = pop_lsb(&asymmetricals);
                  if (!(attacks_from(c, pt, s2) & s))
                      snipers |= s2;
              }
          }
          else
              snipers |= b & ~attacks_bb(~c, pt, s, pieces());
      }
  }
  Bitboard occupancy = pieces() ^ snipers;

  while (snipers)
  {
    Square sniperSq = pop_lsb(&snipers);
    Bitboard b = between_bb(s, sniperSq, type_of(piece_on(sniperSq))) & occupancy;

    if (b && (!more_than_one(b) || ((AttackRiderTypes[type_of(piece_on(sniperSq))] & HOPPING_RIDERS) && popcount(b) == 2)))
    {
        // Janggi cannons block each other
        if ((pieces(JANGGI_CANNON) & sniperSq) && (pieces(JANGGI_CANNON) & b))
            b &= pieces(JANGGI_CANNON);
        blockers |= b;
        if (b & pieces(color_of(piece_on(s))))
            pinners |= sniperSq;
    }
  }
  return blockers;
}


/// Position::attackers_to() computes a bitboard of all pieces which attack a
/// given square. Slider attacks use the occupied bitboard to indicate occupancy.

Bitboard Position::attackers_to(Square s, Bitboard occupied, Color c, Bitboard janggiCannons) const {

  Bitboard b = 0;
  for (PieceType pt : piece_types())
      if (board_bb(c, pt) & s)
      {
          PieceType move_pt = pt == KING ? king_type() : pt;
          // Consider asymmetrical move of horse
          if (AttackRiderTypes[move_pt] & ASYMMETRICAL_RIDERS)
          {
              Bitboard horses = PseudoAttacks[~c][move_pt][s] & pieces(c, pt);
              while (horses)
              {
                  Square s2 = pop_lsb(&horses);
                  if (attacks_bb(c, move_pt, s2, occupied) & s)
                      b |= s2;
              }
          }
          else if (pt == JANGGI_CANNON)
              b |= attacks_bb(~c, move_pt, s, occupied) & attacks_bb(~c, move_pt, s, occupied & ~janggiCannons) & pieces(c, JANGGI_CANNON);
          else
              b |= attacks_bb(~c, move_pt, s, occupied) & pieces(c, pt);
      }

  // Consider special move of neang in cambodian chess
  if (cambodian_moves())
  {
      Square fers_sq = s + 2 * (c == WHITE ? SOUTH : NORTH);
      if (is_ok(fers_sq))
          b |= pieces(c, FERS) & gates(c) & fers_sq;
  }

  // Janggi palace moves
  if (diagonal_lines() & s)
  {
      Bitboard diags = 0;
      if (king_type() == WAZIR)
          diags |= attacks_bb(~c, FERS, s, occupied) & pieces(c, KING);
      diags |= attacks_bb(~c, FERS, s, occupied) & pieces(c, WAZIR);
      diags |= attacks_bb(~c, PAWN, s, occupied) & pieces(c, SOLDIER);
      diags |= attacks_bb(~c, BISHOP, s, occupied) & pieces(c, ROOK);
      // TODO: fix for longer diagonals
      diags |= attacks_bb(~c, ALFIL, s, occupied) & ~attacks_bb(~c, ELEPHANT, s, occupied & ~janggiCannons) & pieces(c, JANGGI_CANNON);
      b |= diags & diagonal_lines();
  }

  if (b & pieces(SOLDIER) && relative_rank(c, s, max_rank()) < var->soldierPromotionRank)
      b ^= b & pieces(SOLDIER) & ~PseudoAttacks[~c][SHOGI_PAWN][s];

  return b;
}


Bitboard Position::attackers_to(Square s, Bitboard occupied) const {
  return attackers_to(s, occupied, WHITE) | attackers_to(s, occupied, BLACK);
}


/// Position::legal() tests whether a pseudo-legal move is legal

bool Position::legal(Move m) const {

  assert(is_ok(m));
  assert(type_of(m) != DROP || piece_drops());

  Color us = sideToMove;
  Square from = from_sq(m);
  Square to = to_sq(m);

  assert(color_of(moved_piece(m)) == us);
  assert(!count<KING>(us) || piece_on(square<KING>(us)) == make_piece(us, KING));
  assert(board_bb() & to);

  // Illegal checks
  if ((!checking_permitted() || (sittuyin_promotion() && type_of(m) == PROMOTION) || (!drop_checks() && type_of(m) == DROP)) && gives_check(m))
      return false;

  // Illegal quiet moves
  if (must_capture() && !capture(m))
  {
      if (checkers())
      {
          for (const auto& mevasion : MoveList<EVASIONS>(*this))
              if (capture(mevasion) && legal(mevasion))
                  return false;
      }
      else
      {
          for (const auto& mcap : MoveList<CAPTURES>(*this))
              if (capture(mcap) && legal(mcap))
                  return false;
      }
  }

  // Illegal non-drop moves
  if (must_drop() && type_of(m) != DROP && count_in_hand(us, var->mustDropType))
  {
      if (checkers())
      {
          for (const auto& mevasion : MoveList<EVASIONS>(*this))
              if (type_of(mevasion) == DROP && legal(mevasion))
                  return false;
      }
      else
      {
          for (const auto& mquiet : MoveList<QUIETS>(*this))
              if (type_of(mquiet) == DROP && legal(mquiet))
                  return false;
      }
  }

  // Illegal drop move
  if (drop_opposite_colored_bishop() && type_of(m) == DROP)
  {
      if (type_of(moved_piece(m)) != BISHOP)
      {
          Bitboard remaining = drop_region(us, BISHOP) & ~pieces() & ~square_bb(to);
          // Are enough squares available to drop bishops on opposite colors?
          if (  (!( DarkSquares & pieces(us, BISHOP)) && ( DarkSquares & remaining))
              + (!(~DarkSquares & pieces(us, BISHOP)) && (~DarkSquares & remaining)) < count_in_hand(us, BISHOP))
              return false;
      }
      else
          // Drop resulting in same-colored bishops
          if ((DarkSquares & to ? DarkSquares : ~DarkSquares) & pieces(us, BISHOP))
              return false;
  }

  // No legal moves from target square
  if (immobility_illegal() && (type_of(m) == DROP || type_of(m) == NORMAL) && !(moves_bb(us, type_of(moved_piece(m)), to, 0) & board_bb()))
      return false;

  // Illegal king passing move
  if (pass_on_stalemate() && is_pass(m) && !checkers())
  {
      for (const auto& move : MoveList<NON_EVASIONS>(*this))
          if (!is_pass(move) && legal(move))
              return false;
  }

  // En passant captures are a tricky special case. Because they are rather
  // uncommon, we do it simply by testing whether the king is attacked after
  // the move is made.
  if (type_of(m) == ENPASSANT)
  {
      Square ksq = count<KING>(us) ? square<KING>(us) : SQ_NONE;
      Square capsq = to - pawn_push(us);
      Bitboard occupied = (pieces() ^ from ^ capsq) | to;

      assert(to == ep_square());
      assert(moved_piece(m) == make_piece(us, PAWN));
      assert(piece_on(capsq) == make_piece(~us, PAWN));
      assert(piece_on(to) == NO_PIECE);

      return !count<KING>(us) || !(attackers_to(ksq, occupied, ~us) & occupied);
  }

  // Castling moves generation does not check if the castling path is clear of
  // enemy attacks, it is delayed at a later time: now!
  if (type_of(m) == CASTLING)
  {
      // Non-royal pieces can not be impeded from castling
      if (type_of(piece_on(from)) != KING)
          return true;

      // After castling, the rook and king final positions are the same in
      // Chess960 as they would be in standard chess.
      to = make_square(to > from ? castling_kingside_file() : castling_queenside_file(), castling_rank(us));
      Direction step = to > from ? WEST : EAST;

      for (Square s = to; s != from; s += step)
          if (attackers_to(s, ~us))
              return false;

      // In case of Chess960, verify that when moving the castling rook we do
      // not discover some hidden checker.
      // For instance an enemy queen in SQ_A1 when castling rook is in SQ_B1.
      return   !chess960
            || !(attackers_to(to, pieces() ^ to_sq(m), ~us));
  }

  Bitboard occupied = (type_of(m) != DROP ? pieces() ^ from : pieces()) | to;

  // Flying general rule and bikjang
  // In case of bikjang passing is always allowed, even when in check
  if (st->bikjang && is_pass(m))
      return true;
  if ((var->flyingGeneral && count<KING>(us)) || st->bikjang)
  {
      Square s = type_of(moved_piece(m)) == KING ? to : square<KING>(us);
      if (attacks_bb(~us, ROOK, s, occupied) & pieces(~us, KING) & ~square_bb(to))
          return false;
  }

  // Makpong rule
  if (var->makpongRule && checkers() && type_of(moved_piece(m)) == KING && (checkers() ^ to))
      return false;

  // If the moving piece is a king, check whether the destination
  // square is attacked by the opponent. Castling moves are checked
  // for legality during move generation.
  if (type_of(moved_piece(m)) == KING)
      return type_of(m) == CASTLING || !attackers_to(to, occupied, ~us);

  Bitboard janggiCannons = pieces(JANGGI_CANNON);
  if (type_of(moved_piece(m)) == JANGGI_CANNON)
      janggiCannons = (type_of(m) == DROP ? janggiCannons : janggiCannons ^ from) | to;
  else if (janggiCannons & to)
      janggiCannons ^= to;

  // A non-king move is legal if the king is not under attack after the move.
  return !count<KING>(us) || !(attackers_to(square<KING>(us), occupied, ~us, janggiCannons) & ~SquareBB[to]);
}


/// Position::pseudo_legal() takes a random move and tests whether the move is
/// pseudo legal. It is used to validate moves from TT that can be corrupted
/// due to SMP concurrent access or hash position key aliasing.

bool Position::pseudo_legal(const Move m) const {

  Color us = sideToMove;
  Square from = from_sq(m);
  Square to = to_sq(m);
  Piece pc = moved_piece(m);

  // Illegal moves to squares outside of board
  if (!(board_bb() & to))
      return false;

  // Use a fast check for piece drops
  if (type_of(m) == DROP)
      return   piece_drops()
            && pc != NO_PIECE
            && color_of(pc) == us
            && count_in_hand(us, in_hand_piece_type(m))
            && (drop_region(us, type_of(pc)) & ~pieces() & to)
            && (   type_of(pc) == in_hand_piece_type(m)
                || (drop_promoted() && type_of(pc) == promoted_piece_type(in_hand_piece_type(m))));

  // Use a slower but simpler function for uncommon cases
  if (type_of(m) != NORMAL || is_gating(m) || arrow_gating())
      return MoveList<LEGAL>(*this).contains(m);

  // Handle the case where a mandatory piece promotion/demotion is not taken
  if (    mandatory_piece_promotion()
      && (is_promoted(from) ? piece_demotion() : promoted_piece_type(type_of(pc)) != NO_PIECE_TYPE)
      && (promotion_zone_bb(us, promotion_rank(), max_rank()) & (SquareBB[from] | to))
      && (!piece_promotion_on_capture() || capture(m)))
      return false;

  // Is not a promotion, so promotion piece must be empty
  if (promotion_type(m) != NO_PIECE_TYPE)
      return false;

  // If the 'from' square is not occupied by a piece belonging to the side to
  // move, the move is obviously not legal.
  if (pc == NO_PIECE || color_of(pc) != us)
      return false;

  // The destination square cannot be occupied by a friendly piece
  if (pieces(us) & to)
      return false;

  // Handle the special case of a pawn move
  if (type_of(pc) == PAWN)
  {
      // We have already handled promotion moves, so destination
      // cannot be on the 8th/1st rank.
      if (mandatory_pawn_promotion() && rank_of(to) == relative_rank(us, promotion_rank(), max_rank()))
          return false;

      if (   !(pawn_attacks_bb(us, from) & pieces(~us) & to) // Not a capture
          && !((from + pawn_push(us) == to) && empty(to))       // Not a single push
          && !(   (from + 2 * pawn_push(us) == to)              // Not a double push
               && (rank_of(from) == relative_rank(us, double_step_rank(), max_rank())
                   || (first_rank_double_steps() && rank_of(from) == relative_rank(us, RANK_1, max_rank())))
               && empty(to)
               && empty(to - pawn_push(us))
               && double_step_enabled()))
          return false;
  }
  else if (!((capture(m) ? attacks_from(us, type_of(pc), from) : moves_from(us, type_of(pc), from)) & to))
      return false;

  // Janggi cannon
  if (type_of(pc) == JANGGI_CANNON && (pieces(JANGGI_CANNON) & (between_bb(from, to) | to)))
       return false;

  // Evasions generator already takes care to avoid some kind of illegal moves
  // and legal() relies on this. We therefore have to take care that the same
  // kind of moves are filtered out here.
  if (checkers() && !(checkers() & non_sliding_riders()))
  {
      if (type_of(pc) != KING)
      {
          // Double check? In this case a king move is required
          if (more_than_one(checkers()))
              return false;

          // Our move must be a blocking evasion or a capture of the checking piece
          Square checksq = lsb(checkers());
          if (  !((between_bb(checksq, square<KING>(us)) | checkers()) & to)
              || ((LeaperAttacks[~us][type_of(piece_on(checksq))][checksq] & square<KING>(us)) && !(checkers() & to)))
              return false;
      }
      // In case of king moves under check we have to remove king so as to catch
      // invalid moves like b1a1 when opposite queen is on c1.
      else if (attackers_to(to, pieces() ^ from, ~us))
          return false;
  }

  return true;
}


/// Position::gives_check() tests whether a pseudo-legal move gives a check

bool Position::gives_check(Move m) const {

  assert(is_ok(m));
  assert(color_of(moved_piece(m)) == sideToMove);

  Square from = from_sq(m);
  Square to = to_sq(m);

  // No check possible without king
  if (!count<KING>(~sideToMove))
      return false;

  // Is there a direct check?
  if (type_of(m) != PROMOTION && type_of(m) != PIECE_PROMOTION && type_of(m) != PIECE_DEMOTION)
  {
      PieceType pt = type_of(moved_piece(m));
      if (AttackRiderTypes[pt] & (HOPPING_RIDERS | ASYMMETRICAL_RIDERS))
      {
          Bitboard occupied = (type_of(m) != DROP ? pieces() ^ from : pieces()) | to;
          if (attacks_bb(sideToMove, pt, to, occupied) & square<KING>(~sideToMove))
              return true;
      }
      else if (check_squares(pt) & to)
          return true;
  }

  Bitboard janggiCannons = pieces(JANGGI_CANNON);
  if (type_of(moved_piece(m)) == JANGGI_CANNON)
      janggiCannons = (type_of(m) == DROP ? janggiCannons : janggiCannons ^ from) | to;
  else if (janggiCannons & to)
      janggiCannons ^= to;

  // Is there a discovered check?
  if (  ((type_of(m) != DROP && (blockers_for_king(~sideToMove) & from)) || pieces(sideToMove, CANNON, BANNER)
          || pieces(HORSE, ELEPHANT) || pieces(JANGGI_CANNON, JANGGI_ELEPHANT))
      && attackers_to(square<KING>(~sideToMove), (type_of(m) == DROP ? pieces() : pieces() ^ from) | to, sideToMove, janggiCannons))
      return true;

  // Is there a check by gated pieces?
  if (    is_gating(m)
      && attacks_bb(sideToMove, gating_type(m), gating_square(m), (pieces() ^ from) | to) & square<KING>(~sideToMove))
      return true;

  // Is there a check by special diagonal moves?
  if (more_than_one(diagonal_lines() & (to | square<KING>(~sideToMove))))
  {
      PieceType pt = type_of(moved_piece(m));
      PieceType diagType = pt == WAZIR ? FERS : pt == SOLDIER ? PAWN : pt == ROOK ? BISHOP : NO_PIECE_TYPE;
      Bitboard occupied = type_of(m) == DROP ? pieces() : pieces() ^ from;
      if (diagType && (attacks_bb(sideToMove, diagType, to, occupied) & square<KING>(~sideToMove)))
          return true;
      // TODO: fix for longer diagonals
      else if (pt == JANGGI_CANNON && (attacks_bb(sideToMove, ALFIL, to, occupied) & ~attacks_bb(sideToMove, ELEPHANT, to, occupied) & square<KING>(~sideToMove)))
          return true;
  }

  switch (type_of(m))
  {
  case NORMAL:
  case DROP:
  case SPECIAL:
      return false;

  case PROMOTION:
      return attacks_bb(sideToMove, promotion_type(m), to, pieces() ^ from) & square<KING>(~sideToMove);

  case PIECE_PROMOTION:
      return attacks_bb(sideToMove, promoted_piece_type(type_of(moved_piece(m))), to, pieces() ^ from) & square<KING>(~sideToMove);

  case PIECE_DEMOTION:
      return attacks_bb(sideToMove, type_of(unpromoted_piece_on(from)), to, pieces() ^ from) & square<KING>(~sideToMove);

  // En passant capture with check? We have already handled the case
  // of direct checks and ordinary discovered check, so the only case we
  // need to handle is the unusual case of a discovered check through
  // the captured pawn.
  case ENPASSANT:
  {
      Square capsq = make_square(file_of(to), rank_of(from));
      Bitboard b = (pieces() ^ from ^ capsq) | to;

      return attackers_to(square<KING>(~sideToMove), b) & pieces(sideToMove) & b;
  }
  case CASTLING:
  {
      Square kfrom = from;
      Square rfrom = to; // Castling is encoded as 'king captures the rook'
      Square kto = make_square(rfrom > kfrom ? castling_kingside_file() : castling_queenside_file(), castling_rank(sideToMove));
      Square rto = kto + (rfrom > kfrom ? WEST : EAST);

      return   (PseudoAttacks[sideToMove][type_of(piece_on(rfrom))][rto] & square<KING>(~sideToMove))
            && (attacks_bb(sideToMove, type_of(piece_on(rfrom)), rto, (pieces() ^ kfrom ^ rfrom) | rto | kto) & square<KING>(~sideToMove));
  }
  default:
      assert(false);
      return false;
  }
}


/// Position::do_move() makes a move, and saves all information necessary
/// to a StateInfo object. The move is assumed to be legal. Pseudo-legal
/// moves should be filtered out before this function is called.

void Position::do_move(Move m, StateInfo& newSt, bool givesCheck) {

  assert(is_ok(m));
  assert(&newSt != st);

  thisThread->nodes.fetch_add(1, std::memory_order_relaxed);
  Key k = st->key ^ Zobrist::side;

  // Copy some fields of the old state to our new StateInfo object except the
  // ones which are going to be recalculated from scratch anyway and then switch
  // our state pointer to point to the new (ready to be updated) state.
  std::memcpy(static_cast<void*>(&newSt), static_cast<void*>(st), offsetof(StateInfo, key));
  newSt.previous = st;
  st = &newSt;

  // Increment ply counters. In particular, rule50 will be reset to zero later on
  // in case of a capture or a pawn move.
  ++gamePly;
  ++st->rule50;
  ++st->pliesFromNull;
  if (st->countingLimit)
      ++st->countingPly;

  Color us = sideToMove;
  Color them = ~us;
  Square from = from_sq(m);
  Square to = to_sq(m);
  Piece pc = moved_piece(m);
  Piece captured = type_of(m) == ENPASSANT ? make_piece(them, PAWN) : piece_on(to);
  if (to == from)
  {
      assert((type_of(m) == PROMOTION && sittuyin_promotion()) || (is_pass(m) && pass()));
      captured = NO_PIECE;
  }
  st->capturedpromoted = is_promoted(to);
  st->unpromotedCapturedPiece = captured ? unpromoted_piece_on(to) : NO_PIECE;
  st->pass = is_pass(m);

  assert(color_of(pc) == us);
  assert(captured == NO_PIECE || color_of(captured) == (type_of(m) != CASTLING ? them : us));
  assert(type_of(captured) != KING);

  if (check_counting() && givesCheck)
      k ^= Zobrist::checks[us][st->checksRemaining[us]] ^ Zobrist::checks[us][--(st->checksRemaining[us])];

  if (type_of(m) == CASTLING)
  {
      assert(type_of(pc) != NO_PIECE_TYPE);
      assert(captured == make_piece(us, castling_rook_piece()));

      Square rfrom, rto;
      do_castling<true>(us, from, to, rfrom, rto);

      k ^= Zobrist::psq[captured][rfrom] ^ Zobrist::psq[captured][rto];
      captured = NO_PIECE;
  }

  if (captured)
  {
      Square capsq = to;

      // If the captured piece is a pawn, update pawn hash key, otherwise
      // update non-pawn material.
      if (type_of(captured) == PAWN)
      {
          if (type_of(m) == ENPASSANT)
          {
              capsq -= pawn_push(us);

              assert(pc == make_piece(us, PAWN));
              assert(to == st->epSquare);
              assert(relative_rank(~us, to, max_rank()) == Rank(double_step_rank() + 1));
              assert(piece_on(to) == NO_PIECE);
              assert(piece_on(capsq) == make_piece(them, PAWN));
          }

          st->pawnKey ^= Zobrist::psq[captured][capsq];
      }
      else
          st->nonPawnMaterial[them] -= PieceValue[MG][captured];

      // Update board and piece lists
      bool capturedPromoted = is_promoted(capsq);
      Piece unpromotedCaptured = unpromoted_piece_on(capsq);
      remove_piece(capsq);
      if (type_of(m) == ENPASSANT)
          board[capsq] = NO_PIECE;
      if (captures_to_hand())
      {
          Piece pieceToHand = !capturedPromoted || drop_loop() ? ~captured
                             : unpromotedCaptured ? ~unpromotedCaptured
                                                  : make_piece(~color_of(captured), PAWN);
          add_to_hand(pieceToHand);
          k ^=  Zobrist::inHand[pieceToHand][pieceCountInHand[color_of(pieceToHand)][type_of(pieceToHand)] - 1]
              ^ Zobrist::inHand[pieceToHand][pieceCountInHand[color_of(pieceToHand)][type_of(pieceToHand)]];
      }

      // Update material hash key and prefetch access to materialTable
      k ^= Zobrist::psq[captured][capsq];
      st->materialKey ^= Zobrist::psq[captured][pieceCount[captured]];
      prefetch(thisThread->materialTable[st->materialKey]);

      // Reset rule 50 counter
      st->rule50 = 0;
  }

  // Update hash key
  if (type_of(m) == DROP)
  {
      Piece pc_hand = make_piece(us, in_hand_piece_type(m));
      k ^=  Zobrist::psq[pc][to]
          ^ Zobrist::inHand[pc_hand][pieceCountInHand[color_of(pc_hand)][type_of(pc_hand)] - 1]
          ^ Zobrist::inHand[pc_hand][pieceCountInHand[color_of(pc_hand)][type_of(pc_hand)]];
  }
  else
      k ^= Zobrist::psq[pc][from] ^ Zobrist::psq[pc][to];

  // Reset en passant square
  if (st->epSquare != SQ_NONE)
  {
      k ^= Zobrist::enpassant[file_of(st->epSquare)];
      st->epSquare = SQ_NONE;
  }

  // Update castling rights if needed
  if (type_of(m) != DROP && st->castlingRights && (castlingRightsMask[from] | castlingRightsMask[to]))
  {
      int cr = castlingRightsMask[from] | castlingRightsMask[to];
      k ^= Zobrist::castling[st->castlingRights & cr];
      st->castlingRights &= ~cr;
  }

  // Flip enclosed pieces
  st->flippedPieces = 0;
  if (flip_enclosed_pieces() && !is_pass(m))
  {
      // Find end of rows to be flipped
      if (flip_enclosed_pieces() == REVERSI)
      {
          Bitboard b = attacks_bb(us, QUEEN, to, board_bb() & ~pieces(~us)) & ~PseudoAttacks[us][KING][to] & pieces(us);
          while(b)
              st->flippedPieces |= between_bb(to, pop_lsb(&b));
      }
      else
      {
          assert(flip_enclosed_pieces() == ATAXX);
          st->flippedPieces = PseudoAttacks[us][KING][to] & pieces(~us);
      }

      // Flip pieces
      Bitboard to_flip = st->flippedPieces;
      while(to_flip)
      {
          Square s = pop_lsb(&to_flip);
          Piece flipped = piece_on(s);
          Piece resulting = ~flipped;

          // remove opponent's piece
          remove_piece(s);
          k ^= Zobrist::psq[flipped][s];
          st->materialKey ^= Zobrist::psq[flipped][pieceCount[flipped]];
          st->nonPawnMaterial[them] -= PieceValue[MG][flipped];

          // add our piece
          put_piece(resulting, s);
          k ^= Zobrist::psq[resulting][s];
          st->materialKey ^= Zobrist::psq[resulting][pieceCount[resulting]-1];
          st->nonPawnMaterial[us] += PieceValue[MG][resulting];
      }
  }

  // Move the piece. The tricky Chess960 castling is handled earlier
  if (type_of(m) == DROP)
  {
      drop_piece(make_piece(us, in_hand_piece_type(m)), pc, to);
      st->materialKey ^= Zobrist::psq[pc][pieceCount[pc]-1];
      if (type_of(pc) != PAWN)
          st->nonPawnMaterial[us] += PieceValue[MG][pc];
      // Set castling rights for dropped king or rook
      if (castling_dropped_piece() && rank_of(to) == castling_rank(us))
      {
          if (type_of(pc) == KING && file_of(to) == FILE_E)
          {
              Bitboard castling_rooks =  pieces(us, castling_rook_piece())
                                       & rank_bb(castling_rank(us))
                                       & (file_bb(FILE_A) | file_bb(max_file()));
              while (castling_rooks)
                  set_castling_right(us, pop_lsb(&castling_rooks));
          }
          else if (type_of(pc) == castling_rook_piece())
          {
              if (   (file_of(to) == FILE_A || file_of(to) == max_file())
                  && piece_on(make_square(FILE_E, castling_rank(us))) == make_piece(us, KING))
                  set_castling_right(us, to);
          }
      }
  }
  else if (type_of(m) != CASTLING)
      move_piece(from, to);

  // If the moving piece is a pawn do some special extra work
  if (type_of(pc) == PAWN)
  {
      // Set en-passant square if the moved pawn can be captured
      if (   std::abs(int(to) - int(from)) == 2 * NORTH
          && relative_rank(us, rank_of(from), max_rank()) == double_step_rank()
          && (pawn_attacks_bb(us, to - pawn_push(us)) & pieces(them, PAWN)))
      {
          st->epSquare = to - pawn_push(us);
          k ^= Zobrist::enpassant[file_of(st->epSquare)];
      }

      else if (type_of(m) == PROMOTION || type_of(m) == PIECE_PROMOTION)
      {
          Piece promotion = make_piece(us, type_of(m) == PROMOTION ? promotion_type(m) : promoted_piece_type(PAWN));

          assert(relative_rank(us, to, max_rank()) >= promotion_rank() || sittuyin_promotion());
          assert(type_of(promotion) >= KNIGHT && type_of(promotion) < KING);

          remove_piece(to);
          put_piece(promotion, to, true, type_of(m) == PIECE_PROMOTION ? pc : NO_PIECE);

          // Update hash keys
          k ^= Zobrist::psq[pc][to] ^ Zobrist::psq[promotion][to];
          st->pawnKey ^= Zobrist::psq[pc][to];
          st->materialKey ^=  Zobrist::psq[promotion][pieceCount[promotion]-1]
                            ^ Zobrist::psq[pc][pieceCount[pc]];

          // Update material
          st->nonPawnMaterial[us] += PieceValue[MG][promotion];
      }

      // Update pawn hash key
      st->pawnKey ^= (type_of(m) != DROP ? Zobrist::psq[pc][from] : 0) ^ Zobrist::psq[pc][to];

      // Reset rule 50 draw counter
      st->rule50 = 0;
  }
  else if (type_of(m) == PIECE_PROMOTION)
  {
      Piece promotion = make_piece(us, promoted_piece_type(type_of(pc)));

      remove_piece(to);
      put_piece(promotion, to, true, pc);

      // Update hash keys
      k ^= Zobrist::psq[pc][to] ^ Zobrist::psq[promotion][to];
      st->materialKey ^=  Zobrist::psq[promotion][pieceCount[promotion]-1]
                        ^ Zobrist::psq[pc][pieceCount[pc]];

      // Update material
      st->nonPawnMaterial[us] += PieceValue[MG][promotion] - PieceValue[MG][pc];
  }
  else if (type_of(m) == PIECE_DEMOTION)
  {
      Piece demotion = unpromoted_piece_on(to);

      remove_piece(to);
      put_piece(demotion, to);

      // Update hash keys
      k ^= Zobrist::psq[pc][to] ^ Zobrist::psq[demotion][to];
      st->materialKey ^=  Zobrist::psq[demotion][pieceCount[demotion]-1]
                        ^ Zobrist::psq[pc][pieceCount[pc]];

      // Update material
      st->nonPawnMaterial[us] += PieceValue[MG][demotion] - PieceValue[MG][pc];
  }

  // Set capture piece
  st->capturedPiece = captured;

  // Add gating piece
  if (is_gating(m))
  {
      Square gate = gating_square(m);
      Piece gating_piece = make_piece(us, gating_type(m));
      put_piece(gating_piece, gate);
      remove_from_hand(gating_piece);
      st->gatesBB[us] ^= gate;
      k ^= Zobrist::psq[gating_piece][gate];
      st->materialKey ^= Zobrist::psq[gating_piece][pieceCount[gating_piece]];
      st->nonPawnMaterial[us] += PieceValue[MG][gating_piece];
  }

  // Remove gates
  if (gating())
  {
      if (is_ok(from) && (gates(us) & from))
          st->gatesBB[us] ^= from;
      if (type_of(m) == CASTLING && (gates(us) & to_sq(m)))
          st->gatesBB[us] ^= to_sq(m);
      if (gates(them) & to)
          st->gatesBB[them] ^= to;
      if (seirawan_gating() && !count_in_hand(us, ALL_PIECES) && !captures_to_hand())
          st->gatesBB[us] = 0;
  }

  // Update the key with the final value
  st->key = k;
  // Calculate checkers bitboard (if move gives check)
  st->checkersBB = givesCheck ? attackers_to(square<KING>(them), us) & pieces(us) : Bitboard(0);

  sideToMove = ~sideToMove;

  if (   counting_rule()
      && (!st->countingLimit || (captured && count<ALL_PIECES>(sideToMove) == 1))
      && counting_limit())
  {
      st->countingLimit = 2 * counting_limit();
      st->countingPly = counting_rule() == MAKRUK_COUNTING && count<ALL_PIECES>(sideToMove) == 1 ? 2 * count<ALL_PIECES>() : 0;
  }

  // Update king attacks used for fast check detection
  set_check_info(st);

  // Calculate the repetition info. It is the ply distance from the previous
  // occurrence of the same position, negative in the 3-fold case, or zero
  // if the position was not repeated.
  st->repetition = 0;
  int end = captures_to_hand() ? st->pliesFromNull : std::min(st->rule50, st->pliesFromNull);
  if (end >= 4)
  {
      StateInfo* stp = st->previous->previous;
      for (int i = 4; i <= end; i += 2)
      {
          stp = stp->previous->previous;
          if (stp->key == st->key)
          {
              st->repetition = stp->repetition ? -i : i;
              break;
          }
      }
  }

  assert(pos_is_ok());
}


/// Position::undo_move() unmakes a move. When it returns, the position should
/// be restored to exactly the same state as before the move was made.

void Position::undo_move(Move m) {

  assert(is_ok(m));

  sideToMove = ~sideToMove;

  Color us = sideToMove;
  Square from = from_sq(m);
  Square to = to_sq(m);
  Piece pc = piece_on(to);

  assert(type_of(m) == DROP || empty(from) || type_of(m) == CASTLING || is_gating(m)
         || (type_of(m) == PROMOTION && sittuyin_promotion())
         || (is_pass(m) && pass()));
  assert(type_of(st->capturedPiece) != KING);

  // Remove gated piece
  if (is_gating(m))
  {
      Piece gating_piece = make_piece(us, gating_type(m));
      remove_piece(gating_square(m));
      board[gating_square(m)] = NO_PIECE;
      add_to_hand(gating_piece);
      st->gatesBB[us] |= gating_square(m);
  }

  if (type_of(m) == PROMOTION)
  {
      assert(relative_rank(us, to, max_rank()) >= promotion_rank() || sittuyin_promotion());
      assert(type_of(pc) == promotion_type(m));
      assert(type_of(pc) >= KNIGHT && type_of(pc) < KING);

      remove_piece(to);
      pc = make_piece(us, PAWN);
      put_piece(pc, to);
  }
  else if (type_of(m) == PIECE_PROMOTION)
  {
      Piece unpromotedPiece = unpromoted_piece_on(to);
      remove_piece(to);
      pc = unpromotedPiece;
      put_piece(pc, to);
  }
  else if (type_of(m) == PIECE_DEMOTION)
  {
      remove_piece(to);
      Piece unpromotedPc = pc;
      pc = make_piece(us, promoted_piece_type(type_of(pc)));
      put_piece(pc, to, true, unpromotedPc);
  }

  if (type_of(m) == CASTLING)
  {
      Square rfrom, rto;
      do_castling<false>(us, from, to, rfrom, rto);
  }
  else
  {
      if (type_of(m) == DROP)
          undrop_piece(make_piece(us, in_hand_piece_type(m)), to); // Remove the dropped piece
      else
          move_piece(to, from); // Put the piece back at the source square

      if (st->capturedPiece)
      {
          Square capsq = to;

          if (type_of(m) == ENPASSANT)
          {
              capsq -= pawn_push(us);

              assert(type_of(pc) == PAWN);
              assert(to == st->previous->epSquare);
              assert(relative_rank(~us, to, max_rank()) == Rank(double_step_rank() + 1));
              assert(piece_on(capsq) == NO_PIECE);
              assert(st->capturedPiece == make_piece(~us, PAWN));
          }

          put_piece(st->capturedPiece, capsq, st->capturedpromoted, st->unpromotedCapturedPiece); // Restore the captured piece
          if (captures_to_hand())
              remove_from_hand(!drop_loop() && st->capturedpromoted ? (st->unpromotedCapturedPiece ? ~st->unpromotedCapturedPiece
                                                                                                   : make_piece(~color_of(st->capturedPiece), PAWN))
                                                                    : ~st->capturedPiece);
      }
  }

  if (flip_enclosed_pieces())
  {
      // Flip pieces
      Bitboard to_flip = st->flippedPieces;
      while(to_flip)
      {
          Square s = pop_lsb(&to_flip);
          Piece resulting = ~piece_on(s);
          remove_piece(s);
          put_piece(resulting, s);
      }
  }

  // Finally point our state pointer back to the previous state
  st = st->previous;
  --gamePly;

  assert(pos_is_ok());
}


/// Position::do_castling() is a helper used to do/undo a castling move. This
/// is a bit tricky in Chess960 where from/to squares can overlap.
template<bool Do>
void Position::do_castling(Color us, Square from, Square& to, Square& rfrom, Square& rto) {

  bool kingSide = to > from;
  rfrom = to; // Castling is encoded as "king captures friendly rook"
  to = make_square(kingSide ? castling_kingside_file() : castling_queenside_file(), castling_rank(us));
  rto = to + (kingSide ? WEST : EAST);

  // Remove both pieces first since squares could overlap in Chess960
  Piece castlingKingPiece = piece_on(Do ? from : to);
  Piece castlingRookPiece = piece_on(Do ? rfrom : rto);
  remove_piece(Do ? from : to);
  remove_piece(Do ? rfrom : rto);
  board[Do ? from : to] = board[Do ? rfrom : rto] = NO_PIECE; // Since remove_piece doesn't do it for us
  put_piece(castlingKingPiece, Do ? to : from);
  put_piece(castlingRookPiece, Do ? rto : rfrom);
}


/// Position::do(undo)_null_move() is used to do(undo) a "null move": it flips
/// the side to move without executing any move on the board.

void Position::do_null_move(StateInfo& newSt) {

  assert(!checkers());
  assert(&newSt != st);

  std::memcpy(&newSt, st, sizeof(StateInfo));
  newSt.previous = st;
  st = &newSt;

  if (st->epSquare != SQ_NONE)
  {
      st->key ^= Zobrist::enpassant[file_of(st->epSquare)];
      st->epSquare = SQ_NONE;
  }

  st->key ^= Zobrist::side;
  prefetch(TT.first_entry(st->key));

  ++st->rule50;
  st->pliesFromNull = 0;

  sideToMove = ~sideToMove;

  set_check_info(st);

  st->repetition = 0;

  assert(pos_is_ok());
}

void Position::undo_null_move() {

  assert(!checkers());

  st = st->previous;
  sideToMove = ~sideToMove;
}


/// Position::key_after() computes the new hash key after the given move. Needed
/// for speculative prefetch. It doesn't recognize special moves like castling,
/// en-passant and promotions.

Key Position::key_after(Move m) const {

  Square from = from_sq(m);
  Square to = to_sq(m);
  Piece pc = moved_piece(m);
  Piece captured = piece_on(to);
  Key k = st->key ^ Zobrist::side;

  if (captured)
  {
      k ^= Zobrist::psq[captured][to];
      if (captures_to_hand())
      {
          Piece removeFromHand = !drop_loop() && is_promoted(to) ? make_piece(~color_of(captured), PAWN) : ~captured;
          k ^= Zobrist::inHand[removeFromHand][pieceCountInHand[color_of(removeFromHand)][type_of(removeFromHand)] + 1]
              ^ Zobrist::inHand[removeFromHand][pieceCountInHand[color_of(removeFromHand)][type_of(removeFromHand)]];
      }
  }
  if (type_of(m) == DROP)
  {
      Piece pc_hand = make_piece(sideToMove, in_hand_piece_type(m));
      return k ^ Zobrist::psq[pc][to] ^ Zobrist::inHand[pc_hand][pieceCountInHand[color_of(pc_hand)][type_of(pc_hand)]]
            ^ Zobrist::inHand[pc_hand][pieceCountInHand[color_of(pc_hand)][type_of(pc_hand)] - 1];
  }

  return k ^ Zobrist::psq[pc][to] ^ Zobrist::psq[pc][from];
}


/// Position::see_ge (Static Exchange Evaluation Greater or Equal) tests if the
/// SEE value of move is greater or equal to the given threshold. We'll use an
/// algorithm similar to alpha-beta pruning with a null window.

bool Position::see_ge(Move m, Value threshold) const {

  assert(is_ok(m));

  // Only deal with normal moves, assume others pass a simple see
  if (type_of(m) != NORMAL && type_of(m) != DROP && type_of(m) != PIECE_PROMOTION)
      return VALUE_ZERO >= threshold;

  Square from = from_sq(m), to = to_sq(m);
  // nCheck
  if (check_counting() && color_of(moved_piece(m)) == sideToMove && gives_check(m))
      return true;

  // Extinction
  if (   extinction_value() != VALUE_NONE
      && piece_on(to)
      && (   (   extinction_piece_types().find(type_of(piece_on(to))) != extinction_piece_types().end()
              && pieceCount[piece_on(to)] == extinction_piece_count() + 1)
          || (   extinction_piece_types().find(ALL_PIECES) != extinction_piece_types().end()
              && count<ALL_PIECES>(~sideToMove) == extinction_piece_count() + 1)))
      return extinction_value() < VALUE_ZERO;

  if (must_capture() || count<CLOBBER_PIECE>() == count<ALL_PIECES>())
      return VALUE_ZERO >= threshold;

  int swap = PieceValue[MG][piece_on(to)] - threshold;
  if (swap < 0)
      return false;

  swap = PieceValue[MG][moved_piece(m)] - swap;
  if (swap <= 0)
      return true;

  Bitboard occupied = (type_of(m) != DROP ? pieces() ^ from : pieces()) ^ to;
  Color stm = color_of(moved_piece(m));
  Bitboard attackers = attackers_to(to, occupied);
  Bitboard stmAttackers, bb;
  int res = 1;

  // Flying general rule
  if (var->flyingGeneral)
  {
      if (attackers & pieces(stm, KING))
          attackers |= attacks_bb(stm, ROOK, to, occupied & ~pieces(ROOK)) & pieces(~stm, KING);
      if (attackers & pieces(~stm, KING))
          attackers |= attacks_bb(~stm, ROOK, to, occupied & ~pieces(ROOK)) & pieces(stm, KING);
  }

  // Janggi cannons can not capture each other
  if (type_of(moved_piece(m)) == JANGGI_CANNON && !(attackers & pieces(~stm) & ~pieces(JANGGI_CANNON)))
      attackers &= ~pieces(~stm, JANGGI_CANNON);

  while (true)
  {
      stm = ~stm;
      attackers &= occupied;

      // If stm has no more attackers then give up: stm loses
      if (!(stmAttackers = attackers & pieces(stm)))
          break;

      // Don't allow pinned pieces to attack (except the king) as long as
      // there are pinners on their original square.
      if (st->pinners[~stm] & occupied)
          stmAttackers &= ~st->blockersForKing[stm];

      if (!stmAttackers)
          break;

      res ^= 1;

      // Locate and remove the next least valuable attacker, and add to
      // the bitboard 'attackers' any X-ray attackers behind it.
      if ((bb = stmAttackers & pieces(PAWN)))
      {
          if ((swap = PawnValueMg - swap) < res)
              break;

          occupied ^= lsb(bb);
          attackers |= attacks_bb<BISHOP>(to, occupied) & pieces(BISHOP, QUEEN);
      }

      else if ((bb = stmAttackers & pieces(KNIGHT)))
      {
          if ((swap = KnightValueMg - swap) < res)
              break;

          occupied ^= lsb(bb);
      }

      else if ((bb = stmAttackers & pieces(BISHOP)))
      {
          if ((swap = BishopValueMg - swap) < res)
              break;

          occupied ^= lsb(bb);
          attackers |= attacks_bb<BISHOP>(to, occupied) & pieces(BISHOP, QUEEN);
      }

      else if ((bb = stmAttackers & pieces(ROOK)))
      {
          if ((swap = RookValueMg - swap) < res)
              break;

          occupied ^= lsb(bb);
          attackers |= attacks_bb<ROOK>(to, occupied) & pieces(ROOK, QUEEN);
      }

      else if ((bb = stmAttackers & pieces(QUEEN)))
      {
          if ((swap = QueenValueMg - swap) < res)
              break;

          occupied ^= lsb(bb);
          attackers |=  (attacks_bb<BISHOP>(to, occupied) & pieces(BISHOP, QUEEN))
                      | (attacks_bb<ROOK  >(to, occupied) & pieces(ROOK  , QUEEN));
      }

      // fairy pieces
      // pick next piece without considering value
      else if ((bb = stmAttackers & ~pieces(KING)))
      {
          if ((swap = PieceValue[MG][piece_on(lsb(bb))] - swap) < res)
              break;

          occupied ^= lsb(bb);
      }

      else // KING
           // If we "capture" with the king but opponent still has attackers,
           // reverse the result.
          return (attackers & ~pieces(stm)) ? res ^ 1 : res;
  }

  return bool(res);
}

/// Position::is_optinal_game_end() tests whether the position may end the game by
/// 50-move rule, by repetition, or a variant rule that allows a player to claim a game result.

bool Position::is_optional_game_end(Value& result, int ply, int countStarted) const {

  // n-move rule
  if (n_move_rule() && st->rule50 > (2 * n_move_rule() - 1) && (!checkers() || MoveList<LEGAL>(*this).size()))
  {
      result = var->materialCounting ? convert_mate_value(material_counting_result(), ply) : VALUE_DRAW;
      return true;
  }

  // n-fold repetition
  if (n_fold_rule())
  {
      int end = captures_to_hand() ? st->pliesFromNull : std::min(st->rule50, st->pliesFromNull);

      if (end >= 4)
      {
          StateInfo* stp = st->previous->previous;
          int cnt = 0;
          bool perpetualThem = st->checkersBB && stp->checkersBB;
          bool perpetualUs = st->previous->checkersBB && stp->previous->checkersBB;

          for (int i = 4; i <= end; i += 2)
          {
              stp = stp->previous->previous;
              perpetualThem &= bool(stp->checkersBB);

              // Return a draw score if a position repeats once earlier but strictly
              // after the root, or repeats twice before or at the root.
              if (   stp->key == st->key
                  && ++cnt + 1 == (ply > i ? 2 : n_fold_rule()))
              {
                  result = convert_mate_value(  var->perpetualCheckIllegal && perpetualThem ? VALUE_MATE
                                              : var->perpetualCheckIllegal && perpetualUs ? -VALUE_MATE
                                              : var->nFoldValueAbsolute && sideToMove == BLACK ? -var->nFoldValue
                                              : var->nFoldValue, ply);
                  if (result == VALUE_DRAW && var->materialCounting)
                      result = convert_mate_value(material_counting_result(), ply);
                  return true;
              }

              if (i + 1 <= end)
                  perpetualUs &= bool(stp->previous->checkersBB);
          }
      }
  }

  // counting rules
  if (   counting_rule()
      && st->countingLimit
      && counting_ply(countStarted) > st->countingLimit
      && (!checkers() || MoveList<LEGAL>(*this).size()))
  {
      result = VALUE_DRAW;
      return true;
  }

  // sittuyin stalemate due to optional promotion (3.9 c.7)
  if (   sittuyin_promotion()
      && count<ALL_PIECES>(sideToMove) == 2
      && count<PAWN>(sideToMove) == 1
      && !checkers())
  {
      bool promotionsOnly = true;
      for (const auto& m : MoveList<LEGAL>(*this))
          if (type_of(m) != PROMOTION)
          {
              promotionsOnly = false;
              break;
          }
      if (promotionsOnly)
      {
          result = VALUE_DRAW;
          return true;
      }
  }

  return false;
}

/// Position::is_immediate_game_end() tests whether the position ends the game
/// immediately by a variant rule, i.e., there are no more legal moves.
/// It does not not detect stalemates.

bool Position::is_immediate_game_end(Value& result, int ply) const {

  // extinction
  if (extinction_value() != VALUE_NONE)
  {
      for (Color c : { WHITE, BLACK })
          for (PieceType pt : extinction_piece_types())
              if (   count_with_hand( c, pt) <= var->extinctionPieceCount
                  && count_with_hand(~c, pt) >= var->extinctionOpponentPieceCount + (extinction_claim() && c == sideToMove))
              {
                  result = c == sideToMove ? extinction_value(ply) : -extinction_value(ply);
                  return true;
              }
  }
  // capture the flag
  if (   capture_the_flag_piece()
      && !flag_move()
      && (capture_the_flag(~sideToMove) & pieces(~sideToMove, capture_the_flag_piece())))
  {
      result = mated_in(ply);
      return true;
  }
  if (   capture_the_flag_piece()
      && flag_move()
      && (capture_the_flag(sideToMove) & pieces(sideToMove, capture_the_flag_piece())))
  {
      result =  (capture_the_flag(~sideToMove) & pieces(~sideToMove, capture_the_flag_piece()))
              && sideToMove == WHITE ? VALUE_DRAW : mate_in(ply);
      return true;
  }
  // nCheck
  if (check_counting() && checks_remaining(~sideToMove) == 0)
  {
      result = mated_in(ply);
      return true;
  }
  // Connect-n
  if (connect_n() > 0)
  {
      Bitboard b;
      for (Direction d : {NORTH, NORTH_EAST, EAST, SOUTH_EAST})
      {
          b = pieces(~sideToMove);
          for (int i = 1; i < connect_n() && b; i++)
              b &= shift(d, b);
          if (b)
          {
              result = mated_in(ply);
              return true;
          }
      }
  }
  // Check for bikjang rule (Janggi) and double passing
  if (st->pliesFromNull > 0 && ((st->bikjang && st->previous->bikjang) || (st->pass && st->previous->pass)))
  {
      result = var->materialCounting ? convert_mate_value(material_counting_result(), ply) : VALUE_DRAW;
      return true;
  }
  // Tsume mode: Assume that side with king wins when not in check
  if (!count<KING>(~sideToMove) && count<KING>(sideToMove) && !checkers() && Options["TsumeMode"])
  {
      result = mate_in(ply);
      return true;
  }

  return false;
}


// Position::has_repeated() tests whether there has been at least one repetition
// of positions since the last capture or pawn move.

bool Position::has_repeated() const {

    StateInfo* stc = st;
    int end = captures_to_hand() ? st->pliesFromNull : std::min(st->rule50, st->pliesFromNull);
    while (end-- >= 4)
    {
        if (stc->repetition)
            return true;

        stc = stc->previous;
    }
    return false;
}


/// Position::has_game_cycle() tests if the position has a move which draws by repetition,
/// or an earlier position has a move that directly reaches the current position.

bool Position::has_game_cycle(int ply) const {

  int j;

  int end = captures_to_hand() ? st->pliesFromNull : std::min(st->rule50, st->pliesFromNull);

  if (end < 3 || var->nFoldValue != VALUE_DRAW || var->perpetualCheckIllegal || var->materialCounting)
    return false;

  Key originalKey = st->key;
  StateInfo* stp = st->previous;

  for (int i = 3; i <= end; i += 2)
  {
      stp = stp->previous->previous;

      Key moveKey = originalKey ^ stp->key;
      if (   (j = H1(moveKey), cuckoo[j] == moveKey)
          || (j = H2(moveKey), cuckoo[j] == moveKey))
      {
          Move move = cuckooMove[j];
          Square s1 = from_sq(move);
          Square s2 = to_sq(move);

          if (!(between_bb(s1, s2) & pieces()))
          {
              if (ply > i)
                  return true;

              // For nodes before or at the root, check that the move is a
              // repetition rather than a move to the current position.
              // In the cuckoo table, both moves Rc1c5 and Rc5c1 are stored in
              // the same location, so we have to select which square to check.
              if (color_of(piece_on(empty(s1) ? s2 : s1)) != side_to_move())
                  continue;

              // For repetitions before or at the root, require one more
              if (stp->repetition)
                  return true;
          }
      }
  }
  return false;
}


/// Position::counting_limit() returns the counting limit in full moves.

int Position::counting_limit() const {

  assert(counting_rule());

  switch (counting_rule())
  {
  case MAKRUK_COUNTING:
      // No counting for side to move
      if (count<PAWN>() || count<ALL_PIECES>(~sideToMove) == 1)
          return 0;
      // Board's honor rule
      if (count<ALL_PIECES>(sideToMove) > 1)
          return 64;
      // Pieces' honor rule
      if (count<ROOK>(~sideToMove) > 1)
          return 8;
      if (count<ROOK>(~sideToMove) == 1)
          return 16;
      if (count<KHON>(~sideToMove) > 1)
          return 22;
      if (count<KNIGHT>(~sideToMove) > 1)
          return 32;
      if (count<KHON>(~sideToMove) == 1)
          return 44;

      return 64;

  case ASEAN_COUNTING:
      if (count<ALL_PIECES>(sideToMove) > 1)
          return 0;
      if (count<ROOK>(~sideToMove))
          return 16;
      if (count<KHON>(~sideToMove) && count<MET>(~sideToMove))
          return 44;
      if (count<KNIGHT>(~sideToMove) && count<MET>(~sideToMove))
          return 64;

      return 0;

  default:
      assert(false);
      return 0;
  }

}


/// Position::flip() flips position with the white and black sides reversed. This
/// is only useful for debugging e.g. for finding evaluation symmetry bugs.

void Position::flip() {

  string f, token;
  std::stringstream ss(fen());

  for (Rank r = max_rank(); r >= RANK_1; --r) // Piece placement
  {
      std::getline(ss, token, r > RANK_1 ? '/' : ' ');
      f.insert(0, token + (f.empty() ? " " : "/"));
  }

  ss >> token; // Active color
  f += (token == "w" ? "B " : "W "); // Will be lowercased later

  ss >> token; // Castling availability
  f += token + " ";

  std::transform(f.begin(), f.end(), f.begin(),
                 [](char c) { return char(islower(c) ? toupper(c) : tolower(c)); });

  ss >> token; // En passant square
  f += (token == "-" ? token : token.replace(1, 1, token[1] == '3' ? "6" : "3"));

  std::getline(ss, token); // Half and full moves
  f += token;

  set(variant(), f, is_chess960(), st, this_thread());

  assert(pos_is_ok());
}


/// Position::pos_is_ok() performs some consistency checks for the
/// position object and raises an asserts if something wrong is detected.
/// This is meant to be helpful when debugging.

bool Position::pos_is_ok() const {

  constexpr bool Fast = true; // Quick (default) or full check?

  if (   (sideToMove != WHITE && sideToMove != BLACK)
      || (count<KING>(WHITE) && piece_on(square<KING>(WHITE)) != make_piece(WHITE, KING))
      || (count<KING>(BLACK) && piece_on(square<KING>(BLACK)) != make_piece(BLACK, KING))
      || (   ep_square() != SQ_NONE
          && relative_rank(~sideToMove, ep_square(), max_rank()) != Rank(double_step_rank() + 1)))
      assert(0 && "pos_is_ok: Default");

  if (Fast)
      return true;

  if (   pieceCount[make_piece(~sideToMove, KING)]
      && (attackers_to(square<KING>(~sideToMove)) & pieces(sideToMove)))
      assert(0 && "pos_is_ok: Kings");

  if (   pieceCount[make_piece(WHITE, PAWN)] > 64
      || pieceCount[make_piece(BLACK, PAWN)] > 64)
      assert(0 && "pos_is_ok: Pawns");

  if (   (pieces(WHITE) & pieces(BLACK))
      || (pieces(WHITE) | pieces(BLACK)) != pieces()
      || popcount(pieces(WHITE)) > 64
      || popcount(pieces(BLACK)) > 64)
      assert(0 && "pos_is_ok: Bitboards");

  for (PieceType p1 = PAWN; p1 <= KING; ++p1)
      for (PieceType p2 = PAWN; p2 <= KING; ++p2)
          if (p1 != p2 && (pieces(p1) & pieces(p2)))
              assert(0 && "pos_is_ok: Bitboards");

  StateInfo si = *st;
  set_state(&si);
  if (std::memcmp(&si, st, sizeof(StateInfo)))
      assert(0 && "pos_is_ok: State");

  for (Color c : {WHITE, BLACK})
      for (PieceType pt = PAWN; pt <= KING; ++pt)
      {
          Piece pc = make_piece(c, pt);
          if (   pieceCount[pc] != popcount(pieces(c, pt))
              || pieceCount[pc] != std::count(board, board + SQUARE_NB, pc))
              assert(0 && "pos_is_ok: Pieces");

          for (int i = 0; i < pieceCount[pc]; ++i)
              if (board[pieceList[pc][i]] != pc || index[pieceList[pc][i]] != i)
                  assert(0 && "pos_is_ok: Index");
      }

  for (Color c : { WHITE, BLACK })
      for (CastlingRights cr : {c & KING_SIDE, c & QUEEN_SIDE})
      {
          if (!can_castle(cr))
              continue;

          if (   piece_on(castlingRookSquare[cr]) != make_piece(c, castling_rook_piece())
              || castlingRightsMask[castlingRookSquare[cr]] != cr
              || (count<KING>(c) && (castlingRightsMask[square<KING>(c)] & cr) != cr))
              assert(0 && "pos_is_ok: Castling");
      }

  return true;
}<|MERGE_RESOLUTION|>--- conflicted
+++ resolved
@@ -58,14 +58,13 @@
 
   for (Rank r = pos.max_rank(); r >= RANK_1; --r)
   {
-<<<<<<< HEAD
       for (File f = FILE_A; f <= pos.max_file(); ++f)
           if (pos.unpromoted_piece_on(make_square(f, r)))
               os << " |+" << pos.piece_to_char()[pos.unpromoted_piece_on(make_square(f, r))];
           else
               os << " | " << pos.piece_to_char()[pos.piece_on(make_square(f, r))];
 
-      os << " |";
+      os << " |" << (1 + r);
       if (r == pos.max_rank() || r == RANK_1)
       {
           Color c = r == RANK_1 ? WHITE : BLACK;
@@ -87,17 +86,10 @@
       os << "+\n";
   }
 
+  for (File f = FILE_A; f <= pos.max_file(); ++f)
+      os << "   " << char('a' + f);
+  os << "\n";
   os << "\nFen: " << pos.fen() << "\nSfen: " << pos.fen(true) << "\nKey: " << std::hex << std::uppercase
-=======
-      for (File f = FILE_A; f <= FILE_H; ++f)
-          os << " | " << PieceToChar[pos.piece_on(make_square(f, r))];
-
-      os << " | " << (1 + r) << "\n +---+---+---+---+---+---+---+---+\n";
-  }
-
-  os << "   a   b   c   d   e   f   g   h\n"
-     << "\nFen: " << pos.fen() << "\nKey: " << std::hex << std::uppercase
->>>>>>> 4d657618
      << std::setfill('0') << std::setw(16) << pos.key()
      << std::setfill(' ') << std::dec << "\nCheckers: ";
 
