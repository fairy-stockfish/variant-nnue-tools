--- conflicted
+++ resolved
@@ -245,7 +245,6 @@
    // The model captures only up to 240 plies, so limit input (and rescale)
    double m = std::min(240, ply) / 64.0;
 
-<<<<<<< HEAD
    // Coefficients of a 3rd order polynomial fit based on fishtest data
    // for two parameters needed to transform eval to the argument of a
    // logistic function.
@@ -260,18 +259,6 @@
    // Return win rate in per mille (rounded to nearest)
    return int(0.5 + 1000 / (1 + std::exp((a - x) / b)));
 }
-=======
-     // Coefficients of a 3rd order polynomial fit based on fishtest data
-     // for two parameters needed to transform eval to the argument of a
-     // logistic function.
-     double as[] = {-3.68389304,  30.07065921, -60.52878723, 149.53378557};
-     double bs[] = {-2.0181857,   15.85685038, -29.83452023,  47.59078827};
-     double a = (((as[0] * m + as[1]) * m + as[2]) * m) + as[3];
-     double b = (((bs[0] * m + bs[1]) * m + bs[2]) * m) + bs[3];
-
-     // Transform eval to centipawns with limited range
-     double x = std::clamp(double(100 * v) / PawnValueEg, -2000.0, 2000.0);
->>>>>>> 2f5d9ba9
 
 // --------------------
 // Call qsearch(),search() directly for testing
@@ -300,7 +287,6 @@
       is >> multi_pv;
   }
 
-<<<<<<< HEAD
   cout << "search depth = " << depth << " , multi_pv = " << multi_pv << " : ";
   auto pv = Search::search(pos, depth, multi_pv);
   cout << "Value = " << pv.first << " , " << UCI::value(pv.first) << " , PV = ";
@@ -337,10 +323,7 @@
   cout << endl;
 }
 
-  // load() is called when engine receives the "load" command.
-=======
   // load() is called when engine receives the "load" or "check" command.
->>>>>>> 2f5d9ba9
   // The function reads variant configuration files.
 
   void load(istringstream& is, bool check = false) {
