--- conflicted
+++ resolved
@@ -27,12 +27,8 @@
 #include "thread.h"
 #include "tt.h"
 #include "uci.h"
-<<<<<<< HEAD
-#include "endgame.h"
 #include "piece.h"
 #include "variant.h"
-=======
->>>>>>> 4e898648
 #include "syzygy/tbprobe.h"
 
 namespace PSQT {
