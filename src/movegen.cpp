/*
  Stockfish, a UCI chess playing engine derived from Glaurung 2.1
  Copyright (C) 2004-2008 Tord Romstad (Glaurung author)
  Copyright (C) 2008-2015 Marco Costalba, Joona Kiiski, Tord Romstad
  Copyright (C) 2015-2019 Marco Costalba, Joona Kiiski, Gary Linscott, Tord Romstad

  Stockfish is free software: you can redistribute it and/or modify
  it under the terms of the GNU General Public License as published by
  the Free Software Foundation, either version 3 of the License, or
  (at your option) any later version.

  Stockfish is distributed in the hope that it will be useful,
  but WITHOUT ANY WARRANTY; without even the implied warranty of
  MERCHANTABILITY or FITNESS FOR A PARTICULAR PURPOSE.  See the
  GNU General Public License for more details.

  You should have received a copy of the GNU General Public License
  along with this program.  If not, see <http://www.gnu.org/licenses/>.
*/

#include <cassert>

#include "movegen.h"
#include "position.h"

namespace {

  template<Color Us, CastlingSide Cs, bool Checks, bool Chess960>
  ExtMove* generate_castling(const Position& pos, ExtMove* moveList) {

    constexpr CastlingRight Cr = Us | Cs;
    constexpr bool KingSide = (Cr == WHITE_OO || Cr == BLACK_OO);

    if (pos.castling_impeded(Cr) || !pos.can_castle(Cr))
        return moveList;

    // After castling, the rook and king final positions are the same in Chess960
    // as they would be in standard chess.
<<<<<<< HEAD
    Square kfrom = pos.count<KING>(us) ? pos.square<KING>(us) : make_square(FILE_E, relative_rank(us, RANK_1, pos.max_rank()));
    Square rfrom = pos.castling_rook_square(Cr);
    Square kto = make_square(KingSide ? pos.castling_kingside_file() : pos.castling_queenside_file(),
                             relative_rank(us, RANK_1, pos.max_rank()));
=======
    Square kfrom = pos.square<KING>(Us);
    Square rfrom = pos.castling_rook_square(Cr);
    Square kto = relative_square(Us, KingSide ? SQ_G1 : SQ_C1);
    Bitboard enemies = pos.pieces(~Us);
>>>>>>> 622360ad

    assert(!pos.checkers());

    const Direction step = Chess960 ? kto > kfrom ? WEST : EAST
                                    : KingSide    ? WEST : EAST;

    if (type_of(pos.piece_on(kfrom)) == KING)
    {
        for (Square s = kto; s != kfrom; s += step)
            if (pos.attackers_to(s, ~us))
                return moveList;

<<<<<<< HEAD
        // Because we generate only legal castling moves we need to verify that
        // when moving the castling rook we do not discover some hidden checker.
        // For instance an enemy queen in SQ_A1 when castling rook is in SQ_B1.
        if (Chess960 && pos.attackers_to(kto, pos.pieces() ^ rfrom, ~us))
            return moveList;
    }
=======
    // Because we generate only legal castling moves we need to verify that
    // when moving the castling rook we do not discover some hidden checker.
    // For instance an enemy queen in SQ_A1 when castling rook is in SQ_B1.
    if (Chess960 && (attacks_bb<ROOK>(kto, pos.pieces() ^ rfrom) & pos.pieces(~Us, ROOK, QUEEN)))
        return moveList;
>>>>>>> 622360ad

    Move m = make<CASTLING>(kfrom, rfrom);

    if (Checks && !pos.gives_check(m))
        return moveList;

    *moveList++ = m;
    return moveList;
  }


  template<Color c, GenType Type, Direction D>
  ExtMove* make_promotions(const Position& pos, ExtMove* moveList, Square to) {

    if (Type == CAPTURES || Type == EVASIONS || Type == NON_EVASIONS)
        for (PieceType pt : pos.promotion_piece_types())
            *moveList++ = make<PROMOTION>(to - D, to, pt);

    return moveList;
  }

  template<Color Us, bool Checks>
  ExtMove* generate_drops(const Position& pos, ExtMove* moveList, PieceType pt, Bitboard b) {
    if (pos.count_in_hand(Us, pt))
    {
        // Restrict to valid target
        b &= pos.drop_region(Us, pt);

        // Add to move list
        if (pos.drop_promoted() && pos.promoted_piece_type(pt))
        {
            Bitboard b2 = b;
            if (Checks)
                b2 &= pos.check_squares(pos.promoted_piece_type(pt));
            while (b2)
                *moveList++ = make_drop(pop_lsb(&b2), pt, pos.promoted_piece_type(pt));
        }
        if (Checks)
            b &= pos.check_squares(pt);
        while (b)
            *moveList++ = make_drop(pop_lsb(&b), pt, pt);
    }

    return moveList;
  }

  template<Color Us, GenType Type>
  ExtMove* generate_pawn_moves(const Position& pos, ExtMove* moveList, Bitboard target) {

    // Compute our parametrized parameters at compile time, named according to
    // the point of view of white side.
    constexpr Color     Them     = (Us == WHITE ? BLACK      : WHITE);
    constexpr Direction Up       = (Us == WHITE ? NORTH      : SOUTH);
    constexpr Direction Down     = (Us == WHITE ? SOUTH      : NORTH);
    constexpr Direction UpRight  = (Us == WHITE ? NORTH_EAST : SOUTH_WEST);
    constexpr Direction UpLeft   = (Us == WHITE ? NORTH_WEST : SOUTH_EAST);

    // Define squares a pawn can pass during a double step
    Bitboard  TRank3BB = rank_bb(relative_rank(Us, RANK_3, pos.max_rank()));
    if (pos.first_rank_double_steps())
        TRank3BB |= rank_bb(relative_rank(Us, RANK_2, pos.max_rank()));

    Bitboard emptySquares;

    Bitboard TRank8BB = rank_bb(Us == WHITE ? pos.promotion_rank() : Rank(pos.max_rank() - pos.promotion_rank()));
    Bitboard TRank7BB = shift<Down>(TRank8BB);
    Bitboard pawnsOn7    = pos.pieces(Us, PAWN) &  TRank7BB;
    Bitboard pawnsNotOn7 = pos.pieces(Us, PAWN) & ~TRank7BB;

    Bitboard enemies = (Type == EVASIONS ? pos.pieces(Them) & target:
                        Type == CAPTURES ? target : pos.pieces(Them));

    // Single and double pawn pushes, no promotions
    if (Type != CAPTURES)
    {
        emptySquares = (Type == QUIETS || Type == QUIET_CHECKS ? target : ~pos.pieces());

        Bitboard b1 = shift<Up>(pawnsNotOn7)   & emptySquares;
        Bitboard b2 = pos.double_step_enabled() ? shift<Up>(b1 & TRank3BB) & emptySquares : 0;

        if (Type == EVASIONS) // Consider only blocking squares
        {
            b1 &= target;
            b2 &= target;
        }

        if (Type == QUIET_CHECKS && pos.count<KING>(Them))
        {
            Square ksq = pos.square<KING>(Them);

            b1 &= pos.attacks_from<PAWN>(Them, ksq);
            b2 &= pos.attacks_from<PAWN>(Them, ksq);

            // Add pawn pushes which give discovered check. This is possible only
            // if the pawn is not on the same file as the enemy king, because we
            // don't generate captures. Note that a possible discovery check
            // promotion has been already generated amongst the captures.
            Bitboard dcCandidates = pos.blockers_for_king(Them);
            if (pawnsNotOn7 & dcCandidates)
            {
                Bitboard dc1 = shift<Up>(pawnsNotOn7 & dcCandidates) & emptySquares & ~file_bb(ksq);
                Bitboard dc2 = shift<Up>(dc1 & TRank3BB) & emptySquares;

                b1 |= dc1;
                b2 |= dc2;
            }
        }

        while (b1)
        {
            Square to = pop_lsb(&b1);
            *moveList++ = make_move(to - Up, to);
        }

        while (b2)
        {
            Square to = pop_lsb(&b2);
            *moveList++ = make_move(to - Up - Up, to);
        }
    }

    // Promotions and underpromotions
    if (pawnsOn7 && (Type != EVASIONS || (target & TRank8BB)))
    {
        if (Type == CAPTURES)
            emptySquares = ~pos.pieces();

        if (Type == EVASIONS)
            emptySquares &= target;

        Bitboard b1 = shift<UpRight>(pawnsOn7) & enemies;
        Bitboard b2 = shift<UpLeft >(pawnsOn7) & enemies;
        Bitboard b3 = shift<Up     >(pawnsOn7) & emptySquares;

        while (b1)
            moveList = make_promotions<Us, Type, UpRight>(pos, moveList, pop_lsb(&b1));

        while (b2)
            moveList = make_promotions<Us, Type, UpLeft >(pos, moveList, pop_lsb(&b2));

        while (b3)
            moveList = make_promotions<Us, Type, Up     >(pos, moveList, pop_lsb(&b3));
    }

    // Sittuyin promotions
    if (pos.sittuyin_promotion() && (Type == CAPTURES || Type == EVASIONS || Type == NON_EVASIONS))
    {
        Bitboard pawns = pos.pieces(Us, PAWN);
        // Pawns need to be on diagonals on opponent's half if there is more than one pawn
        if (pos.count<PAWN>(Us) > 1)
            pawns &=  (  PseudoAttacks[Us][BISHOP][make_square(FILE_A, relative_rank(Us, RANK_1, pos.max_rank()))]
                       | PseudoAttacks[Us][BISHOP][make_square(pos.max_file(), relative_rank(Us, RANK_1, pos.max_rank()))])
                    & forward_ranks_bb(Us, relative_rank(Us, Rank((pos.max_rank() - 1) / 2), pos.max_rank()));
        while (pawns)
        {
            Square from = pop_lsb(&pawns);
            for (PieceType pt : pos.promotion_piece_types())
            {
                if (pos.count(Us, pt))
                    continue;
                Bitboard b = (pos.attacks_from(Us, pt, from) & ~pos.pieces()) | from;
                if (Type == EVASIONS)
                    b &= target;

                while (b)
                    *moveList++ = make<PROMOTION>(from, pop_lsb(&b), pt);
            }
        }
    }

    // Standard and en-passant captures
    if (Type == CAPTURES || Type == EVASIONS || Type == NON_EVASIONS)
    {
        Bitboard b1 = shift<UpRight>(pawnsNotOn7) & enemies;
        Bitboard b2 = shift<UpLeft >(pawnsNotOn7) & enemies;

        while (b1)
        {
            Square to = pop_lsb(&b1);
            *moveList++ = make_move(to - UpRight, to);
        }

        while (b2)
        {
            Square to = pop_lsb(&b2);
            *moveList++ = make_move(to - UpLeft, to);
        }

        if (pos.ep_square() != SQ_NONE)
        {
            assert(rank_of(pos.ep_square()) == relative_rank(Them, RANK_3));

            // An en passant capture can be an evasion only if the checking piece
            // is the double pushed pawn and so is in the target. Otherwise this
            // is a discovery check and we are forced to do otherwise.
            if (Type == EVASIONS && !(target & (pos.ep_square() - Up)))
                return moveList;

            b1 = pawnsNotOn7 & pos.attacks_from<PAWN>(Them, pos.ep_square());

            assert(b1);

            while (b1)
                *moveList++ = make<ENPASSANT>(pop_lsb(&b1), pos.ep_square());
        }
    }

    return moveList;
  }


  template<bool Checks>
  ExtMove* generate_moves(const Position& pos, ExtMove* moveList, Color us, PieceType pt,
                          Bitboard target) {

    assert(pt != KING && pt != PAWN);

    const Square* pl = pos.squares(us, pt);

    for (Square from = *pl; from != SQ_NONE; from = *++pl)
    {
        // Avoid generating discovered checks twice
        if (Checks && (pos.blockers_for_king(~us) & from))
            continue;

        Bitboard b1 = (  (pos.attacks_from(us, pt, from) & pos.pieces())
                       | (pos.moves_from(us, pt, from) & ~pos.pieces())) & target;
        Bitboard b2 = pos.promoted_piece_type(pt) ? b1 : 0;
        Bitboard b3 = pos.piece_demotion() && pos.is_promoted(from) ? b1 : 0;

        if (Checks)
        {
            b1 &= pos.check_squares(pt);
            if (b2)
                b2 &= pos.check_squares(pos.promoted_piece_type(pt));
            if (b3)
                b3 &= pos.check_squares(type_of(pos.unpromoted_piece_on(from)));
        }

        // Restrict target squares considering promotion zone
        if (b2 | b3)
        {
            Bitboard promotion_zone = promotion_zone_bb(us, pos.promotion_rank(), pos.max_rank());
            if (pos.mandatory_piece_promotion())
                b1 &= (promotion_zone & from ? 0 : ~promotion_zone) | (pos.piece_promotion_on_capture() ? ~pos.pieces() : 0);
            // Exclude quiet promotions/demotions
            if (pos.piece_promotion_on_capture())
            {
                b2 &= pos.pieces();
                b3 &= pos.pieces();
            }
            // Consider promotions/demotions into promotion zone
            if (!(promotion_zone & from))
            {
                b2 &= promotion_zone;
                b3 &= promotion_zone;
            }
        }

        while (b1)
            *moveList++ = make_move(from, pop_lsb(&b1));

        // Shogi-style piece promotions
        while (b2)
            *moveList++ = make<PIECE_PROMOTION>(from, pop_lsb(&b2));

        // Piece demotions
        while (b3)
            *moveList++ = make<PIECE_DEMOTION>(from, pop_lsb(&b3));
    }

    return moveList;
  }


  template<Color Us, GenType Type>
  ExtMove* generate_all(const Position& pos, ExtMove* moveList, Bitboard target) {

    constexpr bool Checks = Type == QUIET_CHECKS;

    moveList = generate_pawn_moves<Us, Type>(pos, moveList, target);
    for (PieceType pt = PieceType(PAWN + 1); pt < KING; ++pt)
        moveList = generate_moves<Checks>(pos, moveList, Us, pt, target);
    // generate drops
    if (pos.piece_drops() && Type != CAPTURES && pos.count_in_hand(Us, ALL_PIECES))
        for (PieceType pt = PAWN; pt <= KING; ++pt)
            moveList = generate_drops<Us, Checks>(pos, moveList, pt, target & ~pos.pieces(~Us));

    if (Type != QUIET_CHECKS && Type != EVASIONS && pos.count<KING>(Us))
    {
        Square ksq = pos.square<KING>(Us);
        Bitboard b = pos.attacks_from<KING>(Us, ksq) & target;
        while (b)
            *moveList++ = make_move(ksq, pop_lsb(&b));
    }

    if (pos.castling_enabled() && Type != CAPTURES && Type != EVASIONS && pos.can_castle(Us))
    {
        if (pos.is_chess960())
        {
            moveList = generate_castling<Us, KING_SIDE, Checks, true>(pos, moveList);
            moveList = generate_castling<Us, QUEEN_SIDE, Checks, true>(pos, moveList);
        }
        else
        {
            moveList = generate_castling<Us, KING_SIDE, Checks, false>(pos, moveList);
            moveList = generate_castling<Us, QUEEN_SIDE, Checks, false>(pos, moveList);
        }
    }

    return moveList;
  }

} // namespace


/// generate<CAPTURES> generates all pseudo-legal captures and queen
/// promotions. Returns a pointer to the end of the move list.
///
/// generate<QUIETS> generates all pseudo-legal non-captures and
/// underpromotions. Returns a pointer to the end of the move list.
///
/// generate<NON_EVASIONS> generates all pseudo-legal captures and
/// non-captures. Returns a pointer to the end of the move list.

template<GenType Type>
ExtMove* generate(const Position& pos, ExtMove* moveList) {

  assert(Type == CAPTURES || Type == QUIETS || Type == NON_EVASIONS);
  assert(!pos.checkers());

  Color us = pos.side_to_move();

  Bitboard target =  Type == CAPTURES     ?  pos.pieces(~us)
                   : Type == QUIETS       ? ~pos.pieces()
                   : Type == NON_EVASIONS ? ~pos.pieces(us) : 0;
  target &= pos.board_bb();

  return us == WHITE ? generate_all<WHITE, Type>(pos, moveList, target)
                     : generate_all<BLACK, Type>(pos, moveList, target);
}

// Explicit template instantiations
template ExtMove* generate<CAPTURES>(const Position&, ExtMove*);
template ExtMove* generate<QUIETS>(const Position&, ExtMove*);
template ExtMove* generate<NON_EVASIONS>(const Position&, ExtMove*);


/// generate<QUIET_CHECKS> generates all pseudo-legal non-captures and knight
/// underpromotions that give check. Returns a pointer to the end of the move list.
template<>
ExtMove* generate<QUIET_CHECKS>(const Position& pos, ExtMove* moveList) {

  assert(!pos.checkers());

  Color us = pos.side_to_move();
  Bitboard dc = pos.blockers_for_king(~us) & pos.pieces(us);

  while (dc)
  {
     Square from = pop_lsb(&dc);
     PieceType pt = type_of(pos.piece_on(from));

     if (pt == PAWN)
         continue; // Will be generated together with direct checks

     Bitboard b = pos.moves_from(us, pt, from) & ~pos.pieces();

     if (pt == KING)
         b &= ~PseudoAttacks[~us][QUEEN][pos.square<KING>(~us)];

     while (b)
         *moveList++ = make_move(from, pop_lsb(&b));
  }

  return us == WHITE ? generate_all<WHITE, QUIET_CHECKS>(pos, moveList, ~pos.pieces())
                     : generate_all<BLACK, QUIET_CHECKS>(pos, moveList, ~pos.pieces());
}


/// generate<EVASIONS> generates all pseudo-legal check evasions when the side
/// to move is in check. Returns a pointer to the end of the move list.
template<>
ExtMove* generate<EVASIONS>(const Position& pos, ExtMove* moveList) {

  assert(pos.checkers());

  Color us = pos.side_to_move();
  Square ksq = pos.square<KING>(us);
  Bitboard sliderAttacks = 0;
  Bitboard sliders = pos.checkers();

  // Find all the squares attacked by slider checkers. We will remove them from
  // the king evasions in order to skip known illegal moves, which avoids any
  // useless legality checks later on.
  while (sliders)
  {
      Square checksq = pop_lsb(&sliders);
      sliderAttacks |=  attacks_bb(~us, type_of(pos.piece_on(checksq)), checksq, pos.pieces() ^ ksq);
  }

  // Generate evasions for king, capture and non capture moves
  Bitboard b = pos.attacks_from<KING>(us, ksq) & ~pos.pieces(us) & ~sliderAttacks;
  while (b)
      *moveList++ = make_move(ksq, pop_lsb(&b));

  if (more_than_one(pos.checkers()))
      return moveList; // Double check, only a king move can save the day

  // Generate blocking evasions or captures of the checking piece
  Square checksq = lsb(pos.checkers());
  Bitboard target = between_bb(checksq, ksq) | checksq;
  // Leaper attacks can not be blocked
  if (LeaperAttacks[~us][type_of(pos.piece_on(checksq))][checksq] & ksq)
      target = SquareBB[checksq];

  return us == WHITE ? generate_all<WHITE, EVASIONS>(pos, moveList, target)
                     : generate_all<BLACK, EVASIONS>(pos, moveList, target);
}


/// generate<LEGAL> generates all the legal moves in the given position

template<>
ExtMove* generate<LEGAL>(const Position& pos, ExtMove* moveList) {

  if (pos.is_immediate_game_end())
      return moveList;

  ExtMove* cur = moveList;

  moveList = pos.checkers() ? generate<EVASIONS    >(pos, moveList)
                            : generate<NON_EVASIONS>(pos, moveList);
  while (cur != moveList)
      if (!pos.legal(*cur))
          *cur = (--moveList)->move;
      else
          ++cur;

  return moveList;
}<|MERGE_RESOLUTION|>--- conflicted
+++ resolved
@@ -36,17 +36,11 @@
 
     // After castling, the rook and king final positions are the same in Chess960
     // as they would be in standard chess.
-<<<<<<< HEAD
-    Square kfrom = pos.count<KING>(us) ? pos.square<KING>(us) : make_square(FILE_E, relative_rank(us, RANK_1, pos.max_rank()));
+    Square kfrom = pos.count<KING>(Us) ? pos.square<KING>(Us) : make_square(FILE_E, relative_rank(Us, RANK_1, pos.max_rank()));
     Square rfrom = pos.castling_rook_square(Cr);
     Square kto = make_square(KingSide ? pos.castling_kingside_file() : pos.castling_queenside_file(),
-                             relative_rank(us, RANK_1, pos.max_rank()));
-=======
-    Square kfrom = pos.square<KING>(Us);
-    Square rfrom = pos.castling_rook_square(Cr);
-    Square kto = relative_square(Us, KingSide ? SQ_G1 : SQ_C1);
+                             relative_rank(Us, RANK_1, pos.max_rank()));
     Bitboard enemies = pos.pieces(~Us);
->>>>>>> 622360ad
 
     assert(!pos.checkers());
 
@@ -56,23 +50,15 @@
     if (type_of(pos.piece_on(kfrom)) == KING)
     {
         for (Square s = kto; s != kfrom; s += step)
-            if (pos.attackers_to(s, ~us))
+            if (pos.attackers_to(s, ~Us) & enemies)
                 return moveList;
 
-<<<<<<< HEAD
         // Because we generate only legal castling moves we need to verify that
         // when moving the castling rook we do not discover some hidden checker.
         // For instance an enemy queen in SQ_A1 when castling rook is in SQ_B1.
-        if (Chess960 && pos.attackers_to(kto, pos.pieces() ^ rfrom, ~us))
+        if (Chess960 && pos.attackers_to(kto, pos.pieces() ^ rfrom, ~Us))
             return moveList;
     }
-=======
-    // Because we generate only legal castling moves we need to verify that
-    // when moving the castling rook we do not discover some hidden checker.
-    // For instance an enemy queen in SQ_A1 when castling rook is in SQ_B1.
-    if (Chess960 && (attacks_bb<ROOK>(kto, pos.pieces() ^ rfrom) & pos.pieces(~Us, ROOK, QUEEN)))
-        return moveList;
->>>>>>> 622360ad
 
     Move m = make<CASTLING>(kfrom, rfrom);
 
