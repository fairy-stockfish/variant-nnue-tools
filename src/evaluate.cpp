--- conflicted
+++ resolved
@@ -1320,13 +1320,8 @@
             sf = 37 + 3 * (pos.count<QUEEN>(WHITE) == 1 ? pos.count<BISHOP>(BLACK) + pos.count<KNIGHT>(BLACK)
                                                         : pos.count<BISHOP>(WHITE) + pos.count<KNIGHT>(WHITE));
         else
-<<<<<<< HEAD
             sf = std::min(sf, 36 + 7 * (pos.count<PAWN>(strongSide) + pos.count<SOLDIER>(strongSide))) - 4 * !pawnsOnBothFlanks;
-      
-=======
-            sf = std::min(sf, 36 + 7 * pos.count<PAWN>(strongSide)) - 4 * !pawnsOnBothFlanks;
-
->>>>>>> 0f6c08c7
+
         sf -= 4 * !pawnsOnBothFlanks;
     }
 
