/*
  Stockfish, a UCI chess playing engine derived from Glaurung 2.1
  Copyright (C) 2004-2008 Tord Romstad (Glaurung author)
  Copyright (C) 2008-2015 Marco Costalba, Joona Kiiski, Tord Romstad
  Copyright (C) 2015-2019 Marco Costalba, Joona Kiiski, Gary Linscott, Tord Romstad

  Stockfish is free software: you can redistribute it and/or modify
  it under the terms of the GNU General Public License as published by
  the Free Software Foundation, either version 3 of the License, or
  (at your option) any later version.

  Stockfish is distributed in the hope that it will be useful,
  but WITHOUT ANY WARRANTY; without even the implied warranty of
  MERCHANTABILITY or FITNESS FOR A PARTICULAR PURPOSE.  See the
  GNU General Public License for more details.

  You should have received a copy of the GNU General Public License
  along with this program.  If not, see <http://www.gnu.org/licenses/>.
*/

#include <algorithm>
#include <cassert>
#include <cstring>   // For std::memset
#include <iomanip>
#include <sstream>

#include "bitboard.h"
#include "evaluate.h"
#include "material.h"
#include "pawns.h"
#include "thread.h"

namespace Trace {

  enum Tracing { NO_TRACE, TRACE };

  enum Term { // The first PIECE_TYPE_NB entries are reserved for PieceType
    MATERIAL = PIECE_TYPE_NB, IMBALANCE, MOBILITY, THREAT, PASSED, SPACE, INITIATIVE, VARIANT, TOTAL, TERM_NB
  };

  Score scores[TERM_NB][COLOR_NB];

  double to_cp(Value v) { return double(v) / PawnValueEg; }

  void add(int idx, Color c, Score s) {
    scores[idx][c] = s;
  }

  void add(int idx, Score w, Score b = SCORE_ZERO) {
    scores[idx][WHITE] = w;
    scores[idx][BLACK] = b;
  }

  std::ostream& operator<<(std::ostream& os, Score s) {
    os << std::setw(5) << to_cp(mg_value(s)) << " "
       << std::setw(5) << to_cp(eg_value(s));
    return os;
  }

  std::ostream& operator<<(std::ostream& os, Term t) {

    if (t == MATERIAL || t == IMBALANCE || t == INITIATIVE || t == TOTAL)
        os << " ----  ----"    << " | " << " ----  ----";
    else
        os << scores[t][WHITE] << " | " << scores[t][BLACK];

    os << " | " << scores[t][WHITE] - scores[t][BLACK] << "\n";
    return os;
  }
}

using namespace Trace;

namespace {

  constexpr Bitboard QueenSide   = FileABB | FileBBB | FileCBB | FileDBB;
  constexpr Bitboard CenterFiles = FileCBB | FileDBB | FileEBB | FileFBB;
  constexpr Bitboard KingSide    = FileEBB | FileFBB | FileGBB | FileHBB;
  constexpr Bitboard Center      = (FileDBB | FileEBB) & (Rank4BB | Rank5BB);

  constexpr Bitboard KingFlank[FILE_NB] = {
    QueenSide ^ FileDBB, QueenSide, QueenSide,
    CenterFiles, CenterFiles,
    KingSide, KingSide, KingSide ^ FileEBB
  };

  // Threshold for space evaluation
  constexpr Value SpaceThreshold = Value(12222);

  // KingAttackWeights[PieceType] contains king attack weights by piece type
  constexpr int KingAttackWeights[PIECE_TYPE_NB] = { 0, 0, 77, 55, 44, 10, 40 };

  // Penalties for enemy's safe checks
  constexpr int QueenSafeCheck  = 780;
  constexpr int RookSafeCheck   = 880;
  constexpr int BishopSafeCheck = 435;
  constexpr int KnightSafeCheck = 790;
  constexpr int OtherSafeCheck  = 600;

#define S(mg, eg) make_score(mg, eg)

  // MobilityBonus[PieceType-2][attacked] contains bonuses for middle and end game,
  // indexed by piece type and number of attacked squares in the mobility area.
#ifdef LARGEBOARDS
  constexpr Score MobilityBonus[][38] = {
#else
  constexpr Score MobilityBonus[][32] = {
<<<<<<< HEAD
#endif
    { S(-75,-76), S(-57,-54), S( -9,-28), S( -2,-10), S(  6,  5), S( 14, 12), // Knights
      S( 22, 26), S( 29, 29), S( 36, 29) },
=======
    { S(-62,-81), S(-53,-56), S(-12,-30), S( -4,-14), S(  3,  8), S( 13, 15), // Knights
      S( 22, 23), S( 28, 27), S( 33, 33) },
>>>>>>> 622360ad
    { S(-48,-59), S(-20,-23), S( 16, -3), S( 26, 13), S( 38, 24), S( 51, 42), // Bishops
      S( 55, 54), S( 63, 57), S( 63, 65), S( 68, 73), S( 81, 78), S( 81, 86),
      S( 91, 88), S( 98, 97) },
    { S(-58,-76), S(-27,-18), S(-15, 28), S(-10, 55), S( -5, 69), S( -2, 82), // Rooks
      S(  9,112), S( 16,118), S( 30,132), S( 29,142), S( 32,155), S( 38,165),
      S( 46,166), S( 48,169), S( 58,171) },
    { S(-39,-36), S(-21,-15), S(  3,  8), S(  3, 18), S( 14, 34), S( 22, 54), // Queens
      S( 28, 61), S( 41, 73), S( 43, 79), S( 48, 92), S( 56, 94), S( 60,104),
      S( 60,113), S( 66,120), S( 67,123), S( 70,126), S( 71,133), S( 73,136),
      S( 79,140), S( 88,143), S( 88,148), S( 99,166), S(102,170), S(102,175),
      S(106,184), S(109,191), S(113,206), S(116,212) }
  };
  constexpr Score MaxMobility  = S(250, 250);
  constexpr Score DropMobility = S(10, 10);

  // Outpost[knight/bishop][supported by pawn] contains bonuses for minor
  // pieces if they occupy or can reach an outpost square, bigger if that
  // square is supported by a pawn.
  constexpr Score Outpost[][2] = {
    { S(22, 6), S(36,12) }, // Knight
    { S( 9, 2), S(15, 5) }  // Bishop
  };

  // RookOnFile[semiopen/open] contains bonuses for each rook when there is
  // no (friendly) pawn on the rook file.
  constexpr Score RookOnFile[] = { S(18, 7), S(44, 20) };

  // ThreatByMinor/ByRook[attacked PieceType] contains bonuses according to
  // which piece type attacks which one. Attacks on lesser pieces which are
  // pawn-defended are not considered.
  constexpr Score ThreatByMinor[PIECE_TYPE_NB] = {
    S(0, 0), S(0, 31), S(39, 42), S(57, 44), S(68, 112), S(62, 120)
  };

  constexpr Score ThreatByRook[PIECE_TYPE_NB] = {
    S(0, 0), S(0, 24), S(38, 71), S(38, 61), S(0, 38), S(51, 38)
  };

  // PassedRank[Rank] contains a bonus according to the rank of a passed pawn
  constexpr Score PassedRank[RANK_NB] = {
    S(0, 0), S(5, 18), S(12, 23), S(10, 31), S(57, 62), S(163, 167), S(271, 250)
  };

  // PassedFile[File] contains a bonus according to the file of a passed pawn
  constexpr Score PassedFile[FILE_NB] = {
    S( -1,  7), S( 0,  9), S(-9, -8), S(-30,-14),
    S(-30,-14), S(-9, -8), S( 0,  9), S( -1,  7)
  };

<<<<<<< HEAD
  // PassedDanger[Rank] contains a term to weight the passed score
  constexpr int PassedDanger[RANK_NB] = { 0, 0, 0, 3, 7, 11, 20 };

  // KingProximity contains a penalty according to distance from king
  constexpr Score KingProximity = S(2, 2);

=======
>>>>>>> 622360ad
  // Assorted bonuses and penalties
  constexpr Score BishopPawns        = S(  3,  8);
  constexpr Score CloseEnemies       = S(  7,  0);
  constexpr Score CorneredBishop     = S( 50, 50);
  constexpr Score Hanging            = S( 62, 34);
  constexpr Score KingProtector      = S(  6,  7);
  constexpr Score KnightOnQueen      = S( 20, 12);
  constexpr Score LongDiagonalBishop = S( 44,  0);
  constexpr Score MinorBehindPawn    = S( 16,  0);
  constexpr Score Overload           = S( 12,  6);
  constexpr Score PawnlessFlank      = S( 18, 94);
  constexpr Score RestrictedPiece    = S(  7,  6);
  constexpr Score RookOnPawn         = S( 10, 28);
  constexpr Score SliderOnQueen      = S( 49, 21);
  constexpr Score ThreatByKing       = S( 21, 84);
  constexpr Score ThreatByPawnPush   = S( 48, 42);
  constexpr Score ThreatByRank       = S( 14,  3);
  constexpr Score ThreatBySafePawn   = S(169, 99);
  constexpr Score TrappedRook        = S( 98,  5);
  constexpr Score WeakQueen          = S( 51, 10);
  constexpr Score WeakUnopposedPawn  = S( 14, 20);

#undef S

  // Evaluation class computes and stores attacks tables and other working data
  template<Tracing T>
  class Evaluation {

  public:
    Evaluation() = delete;
    explicit Evaluation(const Position& p) : pos(p) {}
    Evaluation& operator=(const Evaluation&) = delete;
    Value value();

  private:
    template<Color Us> void initialize();
    template<Color Us> Score pieces(PieceType Pt);
    template<Color Us> Score hand(PieceType pt);
    template<Color Us> Score king() const;
    template<Color Us> Score threats() const;
    template<Color Us> Score passed() const;
    template<Color Us> Score space() const;
    template<Color Us> Score variant() const;
    ScaleFactor scale_factor(Value eg) const;
    Score initiative(Value eg) const;

    const Position& pos;
    Material::Entry* me;
    Pawns::Entry* pe;
    Bitboard mobilityArea[COLOR_NB];
    Score mobility[COLOR_NB] = { SCORE_ZERO, SCORE_ZERO };

    // attackedBy[color][piece type] is a bitboard representing all squares
    // attacked by a given color and piece type. Special "piece types" which
    // is also calculated is ALL_PIECES.
    Bitboard attackedBy[COLOR_NB][PIECE_TYPE_NB];

    // attackedBy2[color] are the squares attacked by 2 pieces of a given color,
    // possibly via x-ray or by one pawn and one piece. Diagonal x-ray through
    // pawn or squares attacked by 2 pawns are not explicitly added.
    Bitboard attackedBy2[COLOR_NB];

    // kingRing[color] are the squares adjacent to the king, plus (only for a
    // king on its first rank) the squares two ranks in front. For instance,
    // if black's king is on g8, kingRing[BLACK] is f8, h8, f7, g7, h7, f6, g6
    // and h6. It is set to 0 when king safety evaluation is skipped.
    Bitboard kingRing[COLOR_NB];

    // kingAttackersCount[color] is the number of pieces of the given color
    // which attack a square in the kingRing of the enemy king.
    int kingAttackersCount[COLOR_NB];

    // kingAttackersWeight[color] is the sum of the "weights" of the pieces of
    // the given color which attack a square in the kingRing of the enemy king.
    // The weights of the individual piece types are given by the elements in
    // the KingAttackWeights array.
    int kingAttackersWeight[COLOR_NB];

    // kingAttacksCount[color] is the number of attacks by the given color to
    // squares directly adjacent to the enemy king. Pieces which attack more
    // than one square are counted multiple times. For instance, if there is
    // a white knight on g5 and black's king is on g8, this white knight adds 2
    // to kingAttacksCount[WHITE].
    int kingAttacksCount[COLOR_NB];
  };


  // Evaluation::initialize() computes king and pawn attacks, and the king ring
  // bitboard for a given color. This is done at the beginning of the evaluation.
  template<Tracing T> template<Color Us>
  void Evaluation<T>::initialize() {

    constexpr Color     Them = (Us == WHITE ? BLACK : WHITE);
    constexpr Direction Up   = (Us == WHITE ? NORTH : SOUTH);
    constexpr Direction Down = (Us == WHITE ? SOUTH : NORTH);
    Bitboard LowRanks = rank_bb(relative_rank(Us, RANK_2, pos.max_rank())) | rank_bb(relative_rank(Us, RANK_3, pos.max_rank()));

    // Find our pawns that are blocked or on the first two ranks
    Bitboard b = pos.pieces(Us, PAWN) & (shift<Down>(pos.pieces()) | LowRanks);

    // Squares occupied by those pawns, by our king or queen, or controlled by enemy pawns
    // are excluded from the mobility area.
    if (pos.must_capture())
        mobilityArea[Us] = AllSquares;
    else
        mobilityArea[Us] = ~(b | pos.pieces(Us, KING, QUEEN) | pe->pawn_attacks(Them) | shift<Down>(pos.pieces(Them, SHOGI_PAWN)));

    // Initialise attackedBy bitboards for kings and pawns
    attackedBy[Us][KING]       = pos.count<KING>(Us) ? pos.attacks_from<KING>(Us, pos.square<KING>(Us)) : 0;
    attackedBy[Us][PAWN]       = pe->pawn_attacks(Us);
    attackedBy[Us][SHOGI_PAWN] = shift<Up>(pos.pieces(Us, SHOGI_PAWN));
    attackedBy[Us][ALL_PIECES] = attackedBy[Us][KING] | attackedBy[Us][PAWN] | attackedBy[Us][SHOGI_PAWN];
    attackedBy2[Us]            =  (attackedBy[Us][KING] & attackedBy[Us][PAWN])
                                | (attackedBy[Us][KING] & attackedBy[Us][SHOGI_PAWN])
                                | (attackedBy[Us][PAWN] & attackedBy[Us][SHOGI_PAWN]);

    kingRing[Us] = kingAttackersCount[Them] = 0;

    // Init our king safety tables only if we are going to use them
    if ((pos.count<KING>(Us) && pos.non_pawn_material(Them) >= RookValueMg + KnightValueMg) || pos.captures_to_hand())
    {
        kingRing[Us] = attackedBy[Us][KING];
        if (relative_rank(Us, pos.square<KING>(Us), pos.max_rank()) == RANK_1)
            kingRing[Us] |= shift<Up>(kingRing[Us]);

        if (file_of(pos.square<KING>(Us)) == pos.max_file())
            kingRing[Us] |= shift<WEST>(kingRing[Us]);

        else if (file_of(pos.square<KING>(Us)) == FILE_A)
            kingRing[Us] |= shift<EAST>(kingRing[Us]);

        kingRing[Us] &= pos.board_bb();

        kingAttackersCount[Them] = popcount(kingRing[Us] & (pe->pawn_attacks(Them) | shift<Down>(pos.pieces(Them, SHOGI_PAWN))));
        kingAttacksCount[Them] = kingAttackersWeight[Them] = 0;
    }
  }


  // Evaluation::pieces() scores pieces of a given color and type
  template<Tracing T> template<Color Us>
  Score Evaluation<T>::pieces(PieceType Pt) {

    constexpr Color     Them = (Us == WHITE ? BLACK : WHITE);
    constexpr Direction Down = (Us == WHITE ? SOUTH : NORTH);
    constexpr Bitboard OutpostRanks = (Us == WHITE ? Rank4BB | Rank5BB | Rank6BB
                                                   : Rank5BB | Rank4BB | Rank3BB);
    const Square* pl = pos.squares(Us, Pt);

    Bitboard b, bb;
    Square s;
    Score score = SCORE_ZERO;

    attackedBy[Us][Pt] = 0;

    while ((s = *pl++) != SQ_NONE)
    {
        // Find attacked squares, including x-ray attacks for bishops and rooks
        b = Pt == BISHOP ? attacks_bb<BISHOP>(s, pos.pieces() ^ pos.pieces(QUEEN))
          : Pt ==   ROOK ? attacks_bb<  ROOK>(s, pos.pieces() ^ pos.pieces(QUEEN) ^ pos.pieces(Us, ROOK))
                         : (  (pos.attacks_from(Us, Pt, s) & pos.pieces())
                            | (pos.moves_from(Us, Pt, s) & ~pos.pieces()));

        // Restrict mobility to actual squares of board
        b &= pos.board_bb();

        if (pos.blockers_for_king(Us) & s)
            b &= LineBB[pos.square<KING>(Us)][s];

        attackedBy2[Us] |= attackedBy[Us][ALL_PIECES] & b;
        attackedBy[Us][Pt] |= b;
        attackedBy[Us][ALL_PIECES] |= b;

        if (b & kingRing[Them])
        {
            kingAttackersCount[Us]++;
            kingAttackersWeight[Us] += KingAttackWeights[std::min(int(Pt), QUEEN + 1)];
            kingAttacksCount[Us] += popcount(b & attackedBy[Them][KING]);
        }

        int mob = popcount(b & mobilityArea[Us]);

        if (Pt <= QUEEN)
            mobility[Us] += MobilityBonus[Pt - 2][mob];
        else
            mobility[Us] += MaxMobility * (mob - 1) / (8 + mob);

        // Piece promotion bonus
        if (pos.promoted_piece_type(Pt) != NO_PIECE_TYPE)
        {
            if (promotion_zone_bb(Us, pos.promotion_rank(), pos.max_rank()) & (b | s))
                score += make_score(PieceValue[MG][pos.promoted_piece_type(Pt)] - PieceValue[MG][Pt],
                                    PieceValue[EG][pos.promoted_piece_type(Pt)] - PieceValue[EG][Pt]) / 10;
        }
        else if (pos.captures_to_hand() && pos.unpromoted_piece_on(s))
            score += make_score(PieceValue[MG][Pt] - PieceValue[MG][pos.unpromoted_piece_on(s)],
                                PieceValue[EG][Pt] - PieceValue[EG][pos.unpromoted_piece_on(s)]) / 8;

        // Penalty if the piece is far from the kings in drop variants
        if (pos.captures_to_hand() && pos.count<KING>(Them) && pos.count<KING>(Us))
            score -= KingProximity * distance(s, pos.square<KING>(Us)) * distance(s, pos.square<KING>(Them));

        if (Pt == BISHOP || Pt == KNIGHT)
        {
            // Bonus if piece is on an outpost square or can reach one
            bb = OutpostRanks & ~pe->pawn_attacks_span(Them);
            if (bb & s)
                score += Outpost[Pt == BISHOP][bool(attackedBy[Us][PAWN] & s)] * 2;

            else if (bb &= b & ~pos.pieces(Us))
                score += Outpost[Pt == BISHOP][bool(attackedBy[Us][PAWN] & bb)];

            // Knight and Bishop bonus for being right behind a pawn
            if (shift<Down>(pos.pieces(PAWN)) & s)
                score += MinorBehindPawn;

            // Penalty if the piece is far from the king
            if (pos.count<KING>(Us))
            score -= KingProtector * distance(s, pos.square<KING>(Us));

            if (Pt == BISHOP)
            {
                // Penalty according to number of pawns on the same color square as the
                // bishop, bigger when the center files are blocked with pawns.
                Bitboard blocked = pos.pieces(Us, PAWN) & shift<Down>(pos.pieces());

                score -= BishopPawns * pe->pawns_on_same_color_squares(Us, s)
                                     * (1 + popcount(blocked & CenterFiles));

                // Bonus for bishop on a long diagonal which can "see" both center squares
                if (more_than_one(attacks_bb<BISHOP>(s, pos.pieces(PAWN)) & Center))
                    score += LongDiagonalBishop;
            }

            // An important Chess960 pattern: A cornered bishop blocked by a friendly
            // pawn diagonally in front of it is a very serious problem, especially
            // when that pawn is also blocked.
            if (   Pt == BISHOP
                && pos.is_chess960()
                && (s == relative_square(Us, SQ_A1) || s == relative_square(Us, SQ_H1)))
            {
                Direction d = pawn_push(Us) + (file_of(s) == FILE_A ? EAST : WEST);
                if (pos.piece_on(s + d) == make_piece(Us, PAWN))
                    score -= !pos.empty(s + d + pawn_push(Us))                ? CorneredBishop * 4
                            : pos.piece_on(s + d + d) == make_piece(Us, PAWN) ? CorneredBishop * 2
                                                                              : CorneredBishop;
            }
        }

        if (Pt == ROOK)
        {
            // Bonus for aligning rook with enemy pawns on the same rank/file
            if (relative_rank(Us, s, pos.max_rank()) >= RANK_5)
                score += RookOnPawn * popcount(pos.pieces(Them, PAWN) & PseudoAttacks[Us][ROOK][s]);

            // Bonus for rook on an open or semi-open file
            if (pe->semiopen_file(Us, file_of(s)))
                score += RookOnFile[bool(pe->semiopen_file(Them, file_of(s)))];

            // Penalty when trapped by the king, even more if the king cannot castle
            else if (mob <= 3 && pos.count<KING>(Us))
            {
                File kf = file_of(pos.square<KING>(Us));
                if ((kf < FILE_E) == (file_of(s) < kf))
                    score -= (TrappedRook - make_score(mob * 22, 0)) * (1 + !pos.can_castle(Us));
            }
        }

        if (Pt == QUEEN)
        {
            // Penalty if any relative pin or discovered attack against the queen
            Bitboard queenPinners;
            if (pos.slider_blockers(pos.pieces(Them, ROOK, BISHOP), s, queenPinners, Them))
                score -= WeakQueen;
        }
    }
    if (T)
        Trace::add(Pt, Us, score);

    return score;
  }

  // Evaluation::hand() scores pieces of a given color and type in hand
  template<Tracing T> template<Color Us>
  Score Evaluation<T>::hand(PieceType pt) {

    constexpr Color Them = (Us == WHITE ? BLACK : WHITE);

    Score score = SCORE_ZERO;

    if (pos.count_in_hand(Us, pt))
    {
        Bitboard b = pos.drop_region(Us, pt) & ~pos.pieces() & (~attackedBy2[Them] | attackedBy[Us][ALL_PIECES]);
        if ((b & kingRing[Them]) && pt != SHOGI_PAWN)
        {
            kingAttackersCount[Us] += pos.count_in_hand(Us, pt);
            kingAttackersWeight[Us] += KingAttackWeights[std::min(int(pt), QUEEN + 1)] * pos.count_in_hand(Us, pt);
            kingAttacksCount[Us] += popcount(b & attackedBy[Them][KING]);
        }
        Bitboard theirHalf = pos.board_bb() & ~forward_ranks_bb(Them, relative_rank(Them, Rank((pos.max_rank() - 1) / 2), pos.max_rank()));
        mobility[Us] += DropMobility * popcount(b & theirHalf & ~attackedBy[Them][ALL_PIECES]);
    }

    return score;
  }

  // Evaluation::king() assigns bonuses and penalties to a king of a given color
  template<Tracing T> template<Color Us>
  Score Evaluation<T>::king() const {

    constexpr Color    Them = (Us == WHITE ? BLACK : WHITE);
    Rank r = relative_rank(Us, std::min(Rank((pos.max_rank() - 1) / 2 + 1), pos.max_rank()), pos.max_rank());
    Bitboard Camp = AllSquares ^ forward_ranks_bb(Us, r);

    if (!pos.count<KING>(Us) || !pos.checking_permitted())
        return SCORE_ZERO;

    const Square ksq = pos.square<KING>(Us);
    Bitboard kingFlank, weak, b, b1, b2, safe, unsafeChecks;

    // King shelter and enemy pawns storm
    Score score = pe->king_safety<Us>(pos);

    // Find the squares that opponent attacks in our king flank, and the squares
<<<<<<< HEAD
    // which are attacked twice in that flank but not defended by our pawns.
    File f = std::max(std::min(file_of(ksq), File(pos.max_file() - 1)), FILE_B);
    kingFlank = pos.max_file() == FILE_H ? KingFlank[file_of(ksq)] : file_bb(f) | adjacent_files_bb(f);
    b1 = attackedBy[Them][ALL_PIECES] & kingFlank & Camp;
    b2 = b1 & attackedBy2[Them] & ~attackedBy[Us][PAWN] & ~attackedBy[Us][SHOGI_PAWN];
=======
    // which are attacked twice in that flank.
    kingFlank = KingFlank[file_of(ksq)];
    b1 = attackedBy[Them][ALL_PIECES] & kingFlank & Camp;
    b2 = b1 & attackedBy2[Them];
>>>>>>> 622360ad

    int tropism = popcount(b1) + popcount(b2);

    // Main king safety evaluation
    if ((kingAttackersCount[Them] > 1 - pos.count<QUEEN>(Them)) || pos.captures_to_hand())
    {
        int kingDanger = 0;
        unsafeChecks = 0;

        // Attacked squares defended at most once by our queen or king
        weak =  attackedBy[Them][ALL_PIECES]
              & ~attackedBy2[Us]
              & (~attackedBy[Us][ALL_PIECES] | attackedBy[Us][KING] | attackedBy[Us][QUEEN]);

        // Analyse the safe enemy's checks which are possible on next move
        safe  = ~pos.pieces(Them);
        safe &= ~attackedBy[Us][ALL_PIECES] | (weak & attackedBy2[Them]);

        std::function <Bitboard (Color, PieceType)> get_attacks = [this](Color c, PieceType pt) {
            return attackedBy[c][pt] | (pos.captures_to_hand() && pos.count_in_hand(c, pt) ? ~pos.pieces() : 0);
        };
        for (PieceType pt : pos.piece_types())
        {
            switch (pt)
            {
            case QUEEN:
                b = attacks_bb(Us, pt, ksq, pos.pieces() ^ pos.pieces(Us, QUEEN)) & get_attacks(Them, pt) & safe & ~attackedBy[Us][QUEEN] & pos.board_bb();
                if (b)
                    kingDanger += QueenSafeCheck;
                break;
            case ROOK:
            case BISHOP:
            case KNIGHT:
                b = attacks_bb(Us, pt, ksq, pos.pieces() ^ pos.pieces(Us, QUEEN)) & get_attacks(Them, pt) & pos.board_bb();
                if (b & safe)
                    kingDanger +=  pt == ROOK   ? RookSafeCheck
                                 : pt == BISHOP ? BishopSafeCheck
                                                : KnightSafeCheck;
                else
                    unsafeChecks |= b;
                break;
            case PAWN:
                if (pos.captures_to_hand() && pos.count_in_hand(Them, pt))
                {
                    b = attacks_bb(Us, pt, ksq, pos.pieces()) & ~pos.pieces() & pos.board_bb();
                    if (b & safe)
                        kingDanger += OtherSafeCheck;
                    else
                        unsafeChecks |= b;
                }
                break;
            case SHOGI_PAWN:
            case KING:
                break;
            default:
                b = attacks_bb(Us, pt, ksq, pos.pieces()) & get_attacks(Them, pt) & pos.board_bb();
                if (b & safe)
                    kingDanger += OtherSafeCheck;
                else
                    unsafeChecks |= b;
            }
        }

        if (pos.max_check_count())
            kingDanger *= 2;

        // Unsafe or occupied checking squares will also be considered, as long as
        // the square is in the attacker's mobility area.
        unsafeChecks &= mobilityArea[Them];

        kingDanger +=        kingAttackersCount[Them] * kingAttackersWeight[Them]
                     + 69  * kingAttacksCount[Them] * (1 + 2 * !!pos.max_check_count())
                     + 185 * popcount(kingRing[Us] & weak) * (1 + pos.captures_to_hand() + !!pos.max_check_count())
                     + 150 * popcount(pos.blockers_for_king(Us) | unsafeChecks)
<<<<<<< HEAD
                     +   4 * tropism
                     - 873 * !(pos.count<QUEEN>(Them) || pos.captures_to_hand()) / (1 + !!pos.max_check_count())
=======
                     +       tropism * tropism / 4
                     - 873 * !pos.count<QUEEN>(Them)
>>>>>>> 622360ad
                     -   6 * mg_value(score) / 8
                     +       mg_value(mobility[Them] - mobility[Us])
                     -   30;

        // Transform the kingDanger units into a Score, and subtract it from the evaluation
        if (kingDanger > 0)
<<<<<<< HEAD
        {
            int mobilityDanger = mg_value(mobility[Them] - mobility[Us]);
            kingDanger = std::max(0, kingDanger + mobilityDanger);
            score -= make_score(std::min(kingDanger * kingDanger / 4096, 3000), kingDanger / 16);
        }
=======
            score -= make_score(kingDanger * kingDanger / 4096, kingDanger / 16);
>>>>>>> 622360ad
    }

    // Penalty when our king is on a pawnless flank
    if (!(pos.pieces(PAWN) & kingFlank))
        score -= PawnlessFlank;

    // King tropism bonus, to anticipate slow motion attacks on our king
    score -= CloseEnemies * tropism * (1 + pos.captures_to_hand() + !!pos.max_check_count());

    // For drop games, king danger is independent of game phase
    if (pos.captures_to_hand())
        score = make_score(mg_value(score), mg_value(score)) / (1 + !pos.shogi_doubled_pawn());

    if (T)
        Trace::add(KING, Us, score);

    return score;
  }


  // Evaluation::threats() assigns bonuses according to the types of the
  // attacking and the attacked pieces.
  template<Tracing T> template<Color Us>
  Score Evaluation<T>::threats() const {

    constexpr Color     Them     = (Us == WHITE ? BLACK   : WHITE);
    constexpr Direction Up       = (Us == WHITE ? NORTH   : SOUTH);
    constexpr Bitboard  TRank3BB = (Us == WHITE ? Rank3BB : Rank6BB);

    Bitboard b, weak, defended, nonPawnEnemies, stronglyProtected, safe, restricted;
    Score score = SCORE_ZERO;

    // Bonuses for variants with mandatory captures
    if (pos.must_capture())
    {
        // Penalties for possible captures
        score -= make_score(100, 100) * popcount(attackedBy[Us][ALL_PIECES] & pos.pieces(Them));

        // Bonus if we threaten to force captures
        Bitboard moves = 0, piecebb = pos.pieces(Us);
        while (piecebb)
        {
            Square s = pop_lsb(&piecebb);
            if (type_of(pos.piece_on(s)) != KING)
                moves |= pos.moves_from(Us, type_of(pos.piece_on(s)), s);
        }
        score += make_score(200, 200) * popcount(attackedBy[Them][ALL_PIECES] & moves & ~pos.pieces());
        score += make_score(200, 200) * popcount(attackedBy[Them][ALL_PIECES] & moves & ~pos.pieces() & ~attackedBy2[Us]);
    }

    // Non-pawn enemies
    nonPawnEnemies = pos.pieces(Them) ^ pos.pieces(Them, PAWN, SHOGI_PAWN);

    // Squares strongly protected by the enemy, either because they defend the
    // square with a pawn, or because they defend the square twice and we don't.
    stronglyProtected =  attackedBy[Them][PAWN]
                       | (attackedBy2[Them] & ~attackedBy2[Us]);

    // Non-pawn enemies, strongly protected
    defended = nonPawnEnemies & stronglyProtected;

    // Enemies not strongly protected and under our attack
    weak = pos.pieces(Them) & ~stronglyProtected & attackedBy[Us][ALL_PIECES];

    // Safe or protected squares
    safe = ~attackedBy[Them][ALL_PIECES] | attackedBy[Us][ALL_PIECES];

    // Bonus according to the kind of attacking pieces
    if (defended | weak)
    {
        b = (defended | weak) & (attackedBy[Us][KNIGHT] | attackedBy[Us][BISHOP]);
        while (b)
        {
            Square s = pop_lsb(&b);
            score += ThreatByMinor[type_of(pos.piece_on(s))];
            if (type_of(pos.piece_on(s)) != PAWN && type_of(pos.piece_on(s)) != SHOGI_PAWN)
                score += ThreatByRank * (int)relative_rank(Them, s, pos.max_rank());
        }

        b = weak & attackedBy[Us][ROOK];
        while (b)
        {
            Square s = pop_lsb(&b);
            score += ThreatByRook[type_of(pos.piece_on(s))];
            if (type_of(pos.piece_on(s)) != PAWN && type_of(pos.piece_on(s)) != SHOGI_PAWN)
                score += ThreatByRank * (int)relative_rank(Them, s, pos.max_rank());
        }

        if (weak & attackedBy[Us][KING])
            score += ThreatByKing;

        score += Hanging * popcount(weak & ~attackedBy[Them][ALL_PIECES]);

        b = weak & nonPawnEnemies & attackedBy[Them][ALL_PIECES];
        score += Overload * popcount(b);
    }

    // Bonus for restricting their piece moves
    restricted =   attackedBy[Them][ALL_PIECES]
                & ~attackedBy[Them][PAWN]
                & ~attackedBy2[Them]
                &  attackedBy[Us][ALL_PIECES];
    score += RestrictedPiece * popcount(restricted);

    // Bonus for enemy unopposed weak pawns
    if (pos.pieces(Us, ROOK, QUEEN))
        score += WeakUnopposedPawn * pe->weak_unopposed(Them);

    // Find squares where our pawns can push on the next move
    b  = shift<Up>(pos.pieces(Us, PAWN)) & ~pos.pieces();
    b |= shift<Up>(b & TRank3BB) & ~pos.pieces();

    // Keep only the squares which are relatively safe
    b &= ~attackedBy[Them][PAWN] & safe;

    // Bonus for safe pawn threats on the next move
    b = (pawn_attacks_bb<Us>(b) | shift<Up>(shift<Up>(pos.pieces(Us, SHOGI_PAWN)))) & pos.pieces(Them);
    score += ThreatByPawnPush * popcount(b);

    // Our safe or protected pawns
    b = pos.pieces(Us, PAWN) & safe;

    b = (pawn_attacks_bb<Us>(b) | shift<Up>(pos.pieces(Us, SHOGI_PAWN))) & nonPawnEnemies;
    score += ThreatBySafePawn * popcount(b);

    // Bonus for threats on the next moves against enemy queen
    if (pos.count<QUEEN>(Them) == 1)
    {
        Square s = pos.square<QUEEN>(Them);
        safe = mobilityArea[Us] & ~stronglyProtected;

        b = attackedBy[Us][KNIGHT] & pos.attacks_from<KNIGHT>(Us, s);

        score += KnightOnQueen * popcount(b & safe);

        b =  (attackedBy[Us][BISHOP] & pos.attacks_from<BISHOP>(Us, s))
           | (attackedBy[Us][ROOK  ] & pos.attacks_from<ROOK  >(Us, s));

        score += SliderOnQueen * popcount(b & safe & attackedBy2[Us]);
    }

    if (T)
        Trace::add(THREAT, Us, score);

    return score;
  }

  // Evaluation::passed() evaluates the passed pawns and candidate passed
  // pawns of the given color.

  template<Tracing T> template<Color Us>
  Score Evaluation<T>::passed() const {

    constexpr Color     Them = (Us == WHITE ? BLACK : WHITE);
    constexpr Direction Up   = (Us == WHITE ? NORTH : SOUTH);

    auto king_proximity = [&](Color c, Square s) {
      return pos.count<KING>(c) ? std::min(distance(pos.square<KING>(c), s), 5) : 5;
    };

    Bitboard b, bb, squaresToQueen, defendedSquares, unsafeSquares;
    Score score = SCORE_ZERO;

    b = pe->passed_pawns(Us);

    while (b)
    {
        Square s = pop_lsb(&b);

        assert(!(pos.pieces(Them, PAWN) & forward_file_bb(Us, s + Up)));

<<<<<<< HEAD
        int r = std::max(RANK_8 - std::max(pos.promotion_rank() - relative_rank(Us, s, pos.max_rank()), 0), 0);
        int w = PassedDanger[r];
=======
        int r = relative_rank(Us, s);
>>>>>>> 622360ad

        Score bonus = PassedRank[r];

        if (r > RANK_3)
        {
            int w = (r-2) * (r-2) + 2;
            Square blockSq = s + Up;

            // Skip bonus for antichess variants
            if (pos.extinction_value() != VALUE_MATE)
            {
                // Adjust bonus based on the king's proximity
                bonus += make_score(0, (  king_proximity(Them, blockSq) * 5
                                        - king_proximity(Us,   blockSq) * 2) * w);

                // If blockSq is not the queening square then consider also a second push
                if (r != pos.promotion_rank() - 1)
                    bonus -= make_score(0, king_proximity(Us, blockSq + Up) * w);
            }

            // If the pawn is free to advance, then increase the bonus
            if (pos.empty(blockSq))
            {
                // If there is a rook or queen attacking/defending the pawn from behind,
                // consider all the squaresToQueen. Otherwise consider only the squares
                // in the pawn's path attacked or occupied by the enemy.
                defendedSquares = unsafeSquares = squaresToQueen = forward_file_bb(Us, s);

                bb = forward_file_bb(Them, s) & pos.pieces(ROOK, QUEEN) & pos.attacks_from<ROOK>(Us, s);

                if (!(pos.pieces(Us) & bb))
                    defendedSquares &= attackedBy[Us][ALL_PIECES];

                if (!(pos.pieces(Them) & bb))
                    unsafeSquares &= attackedBy[Them][ALL_PIECES] | pos.pieces(Them);

                // If there aren't any enemy attacks, assign a big bonus. Otherwise
                // assign a smaller bonus if the block square isn't attacked.
                int k = !unsafeSquares ? 20 : !(unsafeSquares & blockSq) ? 9 : 0;

                // If the path to the queen is fully defended, assign a big bonus.
                // Otherwise assign a smaller bonus if the block square is defended.
                if (defendedSquares == squaresToQueen)
                    k += 6;

                else if (defendedSquares & blockSq)
                    k += 4;

                bonus += make_score(k * w, k * w);
            }
        } // rank > RANK_3

        // Scale down bonus for candidate passers which need more than one
        // pawn push to become passed, or have a pawn in front of them.
        if (   !pos.pawn_passed(Us, s + Up)
            || (pos.pieces(PAWN) & forward_file_bb(Us, s)))
            bonus = bonus / 2;

        score += bonus + PassedFile[file_of(s)];
    }

    // Scale by maximum promotion piece value
    Value maxMg = VALUE_ZERO, maxEg = VALUE_ZERO;
    for (PieceType pt : pos.promotion_piece_types())
    {
        maxMg = std::max(maxMg, PieceValue[MG][pt]);
        maxEg = std::max(maxEg, PieceValue[EG][pt]);
    }
    score = make_score(mg_value(score) * int(maxMg) / QueenValueMg,
                       eg_value(score) * int(maxEg) / QueenValueEg);

    // Score passed shogi pawns
    const Square* pl = pos.squares(Us, SHOGI_PAWN);
    Square s;

    PieceType pt = pos.promoted_piece_type(SHOGI_PAWN);
    if (pt != NO_PIECE_TYPE)
    {
        while ((s = *pl++) != SQ_NONE)
        {
            if ((pos.pieces(Them, SHOGI_PAWN) & forward_file_bb(Us, s)) || relative_rank(Us, s, pos.max_rank()) == pos.max_rank())
                continue;

            Square blockSq = s + Up;
            int d = std::max(pos.promotion_rank() - relative_rank(Us, s, pos.max_rank()), 1);
            d += !!(attackedBy[Them][ALL_PIECES] & ~attackedBy2[Us] & blockSq);
            score += make_score(PieceValue[MG][pt], PieceValue[EG][pt]) / (4 * d * d);
        }
    }

    if (T)
        Trace::add(PASSED, Us, score);

    return score;
  }


  // Evaluation::space() computes the space evaluation for a given side. The
  // space evaluation is a simple bonus based on the number of safe squares
  // available for minor pieces on the central four files on ranks 2--4. Safe
  // squares one, two or three squares behind a friendly pawn are counted
  // twice. Finally, the space bonus is multiplied by a weight. The aim is to
  // improve play on game opening.

  template<Tracing T> template<Color Us>
  Score Evaluation<T>::space() const {

    bool pawnsOnly = !(pos.pieces(Us) ^ pos.pieces(Us, PAWN));

    if (pos.non_pawn_material() < SpaceThreshold && !pos.captures_to_hand() && !pawnsOnly)
        return SCORE_ZERO;

    constexpr Color Them = (Us == WHITE ? BLACK : WHITE);
    constexpr Bitboard SpaceMask =
      Us == WHITE ? CenterFiles & (Rank2BB | Rank3BB | Rank4BB)
                  : CenterFiles & (Rank7BB | Rank6BB | Rank5BB);

    // Find the available squares for our pieces inside the area defined by SpaceMask
    Bitboard safe =   SpaceMask
                   & ~pos.pieces(Us, PAWN, SHOGI_PAWN)
                   & ~attackedBy[Them][PAWN]
                   & ~attackedBy[Them][SHOGI_PAWN];

    if (pawnsOnly)
        safe = pos.pieces(Us, PAWN) & ~attackedBy[Them][ALL_PIECES];

    // Find all squares which are at most three squares behind some friendly pawn
    Bitboard behind = pos.pieces(Us, PAWN, SHOGI_PAWN);
    behind |= (Us == WHITE ? behind >> NORTH : behind << NORTH);
    behind |= (Us == WHITE ? behind >> (2 * NORTH) : behind << (2 * NORTH));


    int bonus = popcount(safe) + popcount(behind & safe);
    int weight = pos.count<ALL_PIECES>(Us) - 2 * pe->open_files();

    Score score = make_score(bonus * weight * weight / 16, 0);

    if (T)
        Trace::add(SPACE, Us, score);

    return score;
  }


  // Evaluation::variant() computes variant-specific evaluation bonuses for a given side.

  template<Tracing T> template<Color Us>
  Score Evaluation<T>::variant() const {

    constexpr Color Them = (Us == WHITE ? BLACK : WHITE);

    Score score = SCORE_ZERO;

    // Capture the flag
    if (pos.capture_the_flag(Us))
    {
        bool isKingCTF = pos.capture_the_flag_piece() == KING;
        Bitboard ctfPieces = pos.pieces(Us, pos.capture_the_flag_piece());
        int scale = pos.count(Us, pos.capture_the_flag_piece());
        while (ctfPieces)
        {
            Square s1 = pop_lsb(&ctfPieces);
            Bitboard target_squares = pos.capture_the_flag(Us);
            while (target_squares)
            {
                Square s2 = pop_lsb(&target_squares);
                int dist =  distance(s1, s2)
                          + (isKingCTF ? popcount(pos.attackers_to(s2) & pos.pieces(Them)) : 0)
                          + !!(pos.pieces(Us) & s2);
                score += make_score(2500, 2500) / (1 + scale * dist * (!isKingCTF || pos.checking_permitted() ? dist : 1));
            }
        }
    }

    // nCheck
    if (pos.max_check_count())
    {
        int remainingChecks = pos.max_check_count() - pos.checks_given(Us);
        assert(remainingChecks > 0);
        score += make_score(3000, 1000) / (remainingChecks * remainingChecks);
    }

    // Connect-n
    if (pos.connect_n() > 0)
    {
        for (Direction d : {NORTH, NORTH_EAST, EAST, SOUTH_EAST})
        {
            // Find sufficiently large gaps
            Bitboard b = pos.board_bb() & ~pos.pieces(Them);
            for (int i = 1; i < pos.connect_n(); i++)
                b &= shift(d, b);
            // Count number of pieces per gap
            while (b)
            {
                Square s = pop_lsb(&b);
                int c = 0;
                for (int j = 0; j < pos.connect_n(); j++)
                    if (pos.pieces(Us) & (s - j * d))
                        c++;
                score += make_score(200, 200)  * c / (pos.connect_n() - c) / (pos.connect_n() - c);
            }
        }
    }

    if (T)
        Trace::add(VARIANT, Us, score);

    return score;
  }


  // Evaluation::initiative() computes the initiative correction value
  // for the position. It is a second order bonus/malus based on the
  // known attacking/defending status of the players.

  template<Tracing T>
  Score Evaluation<T>::initiative(Value eg) const {

    // No initiative bonus for extinction variants
    if (pos.extinction_value() != VALUE_NONE || pos.captures_to_hand() || pos.connect_n())
      return SCORE_ZERO;

    int outflanking = !pos.count<KING>(WHITE) || !pos.count<KING>(BLACK) ? 0
                     :  distance<File>(pos.square<KING>(WHITE), pos.square<KING>(BLACK))
                      - distance<Rank>(pos.square<KING>(WHITE), pos.square<KING>(BLACK));

    bool pawnsOnBothFlanks =   (pos.pieces(PAWN) & QueenSide)
                            && (pos.pieces(PAWN) & KingSide);

    // Compute the initiative bonus for the attacking side
    int complexity =   8 * pe->pawn_asymmetry()
                    + 12 * pos.count<PAWN>()
                    + 12 * outflanking
                    + 16 * pawnsOnBothFlanks
                    + 48 * !pos.non_pawn_material()
                    -118 ;

    // Now apply the bonus: note that we find the attacking side by extracting
    // the sign of the endgame value, and that we carefully cap the bonus so
    // that the endgame score will never change sign after the bonus.
    int v = ((eg > 0) - (eg < 0)) * std::max(complexity, -abs(eg));

    if (T)
        Trace::add(INITIATIVE, make_score(0, v));

    return make_score(0, v);
  }


  // Evaluation::scale_factor() computes the scale factor for the winning side

  template<Tracing T>
  ScaleFactor Evaluation<T>::scale_factor(Value eg) const {

    Color strongSide = eg > VALUE_DRAW ? WHITE : BLACK;
    int sf = me->scale_factor(pos, strongSide);

    // If scale is not already specific, scale down the endgame via general heuristics
    if (sf == SCALE_FACTOR_NORMAL && !pos.captures_to_hand())
    {
        if (   pos.opposite_bishops()
            && pos.non_pawn_material(WHITE) == BishopValueMg
            && pos.non_pawn_material(BLACK) == BishopValueMg)
            sf = 8 + 4 * pe->pawn_asymmetry();
        else
            sf = std::min(40 + (pos.opposite_bishops() ? 2 : 7) * pos.count<PAWN>(strongSide), sf);

    }

    return ScaleFactor(sf);
  }


  // Evaluation::value() is the main function of the class. It computes the various
  // parts of the evaluation and returns the value of the position from the point
  // of view of the side to move.

  template<Tracing T>
  Value Evaluation<T>::value() {

    assert(!pos.checkers());
    assert(!pos.is_immediate_game_end());

    // Probe the material hash table
    me = Material::probe(pos);

    // If we have a specialized evaluation function for the current material
    // configuration, call it and return.
    if (me->specialized_eval_exists())
        return me->evaluate(pos);

    // Initialize score by reading the incrementally updated scores included in
    // the position object (material + piece square tables) and the material
    // imbalance. Score is computed internally from the white point of view.
    Score score = pos.psq_score();
    if (T)
        Trace::add(MATERIAL, score);
    score += me->imbalance() + pos.this_thread()->contempt;

    // Probe the pawn hash table
    pe = Pawns::probe(pos);
    score += pe->pawn_score(WHITE) - pe->pawn_score(BLACK);

    // Main evaluation begins here

    initialize<WHITE>();
    initialize<BLACK>();

    // Pieces should be evaluated first (populate attack tables).
    // For unused piece types, we still need to set attack bitboard to zero.
    for (PieceType pt = KNIGHT; pt < KING; ++pt)
        if (pt != SHOGI_PAWN)
            score += pieces<WHITE>(pt) - pieces<BLACK>(pt);

    // Evaluate pieces in hand once attack tables are complete
    if (pos.piece_drops())
        for (PieceType pt = PAWN; pt < KING; ++pt)
            score += hand<WHITE>(pt) - hand<BLACK>(pt);

    score += (mobility[WHITE] - mobility[BLACK]) * (1 + pos.captures_to_hand() + pos.must_capture());

    score +=  king<   WHITE>() - king<   BLACK>()
            + threats<WHITE>() - threats<BLACK>()
            + passed< WHITE>() - passed< BLACK>()
            + space<  WHITE>() - space<  BLACK>()
            + variant<WHITE>() - variant<BLACK>();

    score += initiative(eg_value(score));

    // Interpolate between a middlegame and a (scaled by 'sf') endgame score
    ScaleFactor sf = scale_factor(eg_value(score));
    Value v =  mg_value(score) * int(me->game_phase())
             + eg_value(score) * int(PHASE_MIDGAME - me->game_phase()) * sf / SCALE_FACTOR_NORMAL;

    v /= int(PHASE_MIDGAME);

    // In case of tracing add all remaining individual evaluation terms
    if (T)
    {
        Trace::add(IMBALANCE, me->imbalance());
        Trace::add(PAWN, pe->pawn_score(WHITE), pe->pawn_score(BLACK));
        Trace::add(MOBILITY, mobility[WHITE], mobility[BLACK]);
        Trace::add(TOTAL, score);
    }

    return  (pos.side_to_move() == WHITE ? v : -v) // Side to move point of view
           + Eval::tempo_value(pos);
  }

} // namespace


/// tempo_value() returns the evaluation offset for the side to move

Value Eval::tempo_value(const Position& pos) {
  return Tempo * (1 + 4 * pos.captures_to_hand());
}


/// evaluate() is the evaluator for the outer world. It returns a static
/// evaluation of the position from the point of view of the side to move.

Value Eval::evaluate(const Position& pos) {
  return Evaluation<NO_TRACE>(pos).value();
}


/// trace() is like evaluate(), but instead of returning a value, it returns
/// a string (suitable for outputting to stdout) that contains the detailed
/// descriptions and values of each evaluation term. Useful for debugging.

std::string Eval::trace(const Position& pos) {

  std::memset(scores, 0, sizeof(scores));

  pos.this_thread()->contempt = SCORE_ZERO; // Reset any dynamic contempt

  Value v = Evaluation<TRACE>(pos).value();

  v = pos.side_to_move() == WHITE ? v : -v; // Trace scores are from white's point of view

  std::stringstream ss;
  ss << std::showpoint << std::noshowpos << std::fixed << std::setprecision(2)
     << "     Term    |    White    |    Black    |    Total   \n"
     << "             |   MG    EG  |   MG    EG  |   MG    EG \n"
     << " ------------+-------------+-------------+------------\n"
     << "    Material | " << Term(MATERIAL)
     << "   Imbalance | " << Term(IMBALANCE)
     << "  Initiative | " << Term(INITIATIVE)
     << "       Pawns | " << Term(PAWN)
     << "     Knights | " << Term(KNIGHT)
     << "     Bishops | " << Term(BISHOP)
     << "       Rooks | " << Term(ROOK)
     << "      Queens | " << Term(QUEEN)
     << "    Mobility | " << Term(MOBILITY)
     << " King safety | " << Term(KING)
     << "     Threats | " << Term(THREAT)
     << "      Passed | " << Term(PASSED)
     << "       Space | " << Term(SPACE)
     << "     Variant | " << Term(VARIANT)
     << " ------------+-------------+-------------+------------\n"
     << "       Total | " << Term(TOTAL);

  ss << "\nTotal evaluation: " << to_cp(v) << " (white side)\n";

  return ss.str();
}<|MERGE_RESOLUTION|>--- conflicted
+++ resolved
@@ -105,14 +105,9 @@
   constexpr Score MobilityBonus[][38] = {
 #else
   constexpr Score MobilityBonus[][32] = {
-<<<<<<< HEAD
 #endif
-    { S(-75,-76), S(-57,-54), S( -9,-28), S( -2,-10), S(  6,  5), S( 14, 12), // Knights
-      S( 22, 26), S( 29, 29), S( 36, 29) },
-=======
     { S(-62,-81), S(-53,-56), S(-12,-30), S( -4,-14), S(  3,  8), S( 13, 15), // Knights
       S( 22, 23), S( 28, 27), S( 33, 33) },
->>>>>>> 622360ad
     { S(-48,-59), S(-20,-23), S( 16, -3), S( 26, 13), S( 38, 24), S( 51, 42), // Bishops
       S( 55, 54), S( 63, 57), S( 63, 65), S( 68, 73), S( 81, 78), S( 81, 86),
       S( 91, 88), S( 98, 97) },
@@ -162,15 +157,9 @@
     S(-30,-14), S(-9, -8), S( 0,  9), S( -1,  7)
   };
 
-<<<<<<< HEAD
-  // PassedDanger[Rank] contains a term to weight the passed score
-  constexpr int PassedDanger[RANK_NB] = { 0, 0, 0, 3, 7, 11, 20 };
-
   // KingProximity contains a penalty according to distance from king
   constexpr Score KingProximity = S(2, 2);
 
-=======
->>>>>>> 622360ad
   // Assorted bonuses and penalties
   constexpr Score BishopPawns        = S(  3,  8);
   constexpr Score CloseEnemies       = S(  7,  0);
@@ -495,18 +484,11 @@
     Score score = pe->king_safety<Us>(pos);
 
     // Find the squares that opponent attacks in our king flank, and the squares
-<<<<<<< HEAD
     // which are attacked twice in that flank but not defended by our pawns.
     File f = std::max(std::min(file_of(ksq), File(pos.max_file() - 1)), FILE_B);
     kingFlank = pos.max_file() == FILE_H ? KingFlank[file_of(ksq)] : file_bb(f) | adjacent_files_bb(f);
     b1 = attackedBy[Them][ALL_PIECES] & kingFlank & Camp;
-    b2 = b1 & attackedBy2[Them] & ~attackedBy[Us][PAWN] & ~attackedBy[Us][SHOGI_PAWN];
-=======
-    // which are attacked twice in that flank.
-    kingFlank = KingFlank[file_of(ksq)];
-    b1 = attackedBy[Them][ALL_PIECES] & kingFlank & Camp;
     b2 = b1 & attackedBy2[Them];
->>>>>>> 622360ad
 
     int tropism = popcount(b1) + popcount(b2);
 
@@ -581,28 +563,15 @@
                      + 69  * kingAttacksCount[Them] * (1 + 2 * !!pos.max_check_count())
                      + 185 * popcount(kingRing[Us] & weak) * (1 + pos.captures_to_hand() + !!pos.max_check_count())
                      + 150 * popcount(pos.blockers_for_king(Us) | unsafeChecks)
-<<<<<<< HEAD
-                     +   4 * tropism
+                     +       tropism * tropism / 4
                      - 873 * !(pos.count<QUEEN>(Them) || pos.captures_to_hand()) / (1 + !!pos.max_check_count())
-=======
-                     +       tropism * tropism / 4
-                     - 873 * !pos.count<QUEEN>(Them)
->>>>>>> 622360ad
                      -   6 * mg_value(score) / 8
                      +       mg_value(mobility[Them] - mobility[Us])
                      -   30;
 
         // Transform the kingDanger units into a Score, and subtract it from the evaluation
         if (kingDanger > 0)
-<<<<<<< HEAD
-        {
-            int mobilityDanger = mg_value(mobility[Them] - mobility[Us]);
-            kingDanger = std::max(0, kingDanger + mobilityDanger);
             score -= make_score(std::min(kingDanger * kingDanger / 4096, 3000), kingDanger / 16);
-        }
-=======
-            score -= make_score(kingDanger * kingDanger / 4096, kingDanger / 16);
->>>>>>> 622360ad
     }
 
     // Penalty when our king is on a pawnless flank
@@ -702,7 +671,7 @@
 
     // Bonus for restricting their piece moves
     restricted =   attackedBy[Them][ALL_PIECES]
-                & ~attackedBy[Them][PAWN]
+                & ~(attackedBy[Them][PAWN] | attackedBy[Them][SHOGI_PAWN])
                 & ~attackedBy2[Them]
                 &  attackedBy[Us][ALL_PIECES];
     score += RestrictedPiece * popcount(restricted);
@@ -774,12 +743,7 @@
 
         assert(!(pos.pieces(Them, PAWN) & forward_file_bb(Us, s + Up)));
 
-<<<<<<< HEAD
         int r = std::max(RANK_8 - std::max(pos.promotion_rank() - relative_rank(Us, s, pos.max_rank()), 0), 0);
-        int w = PassedDanger[r];
-=======
-        int r = relative_rank(Us, s);
->>>>>>> 622360ad
 
         Score bonus = PassedRank[r];
 
