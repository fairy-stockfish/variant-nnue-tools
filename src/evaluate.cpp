--- conflicted
+++ resolved
@@ -176,20 +176,13 @@
         exit(EXIT_FAILURE);
     }
 
-<<<<<<< HEAD
-    if (useNNUE != UseNNUEMode::False)
-        sync_cout << "info string NNUE evaluation using " << eval_file << " enabled" << sync_endl;
-    else
-        sync_cout << "info string classical evaluation enabled" << sync_endl;
-=======
     if (CurrentProtocol != XBOARD)
     {
-        if (useNNUE)
+        if (useNNUE != UseNNUEMode::False)
             sync_cout << "info string NNUE evaluation using " << eval_file_loaded << " enabled" << sync_endl;
         else
             sync_cout << "info string classical evaluation enabled" << sync_endl;
     }
->>>>>>> 5f986594
   }
 }
 
