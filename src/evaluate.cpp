--- conflicted
+++ resolved
@@ -1178,7 +1178,6 @@
     initialize<WHITE>();
     initialize<BLACK>();
 
-<<<<<<< HEAD
     // Pieces should be evaluated first (populate attack tables).
     // For unused piece types, we still need to set attack bitboard to zero.
     for (PieceType pt = KNIGHT; pt < KING; ++pt)
@@ -1189,14 +1188,6 @@
     if (pos.piece_drops() || pos.seirawan_gating())
         for (PieceType pt = PAWN; pt < KING; ++pt)
             score += hand<WHITE>(pt) - hand<BLACK>(pt);
-=======
-    // Pieces evaluated first (also populates attackedBy, attackedBy2).
-    // Note that the order of evaluation of the terms is left unspecified
-    score +=  pieces<WHITE, KNIGHT>() - pieces<BLACK, KNIGHT>()
-            + pieces<WHITE, BISHOP>() - pieces<BLACK, BISHOP>()
-            + pieces<WHITE, ROOK  >() - pieces<BLACK, ROOK  >()
-            + pieces<WHITE, QUEEN >() - pieces<BLACK, QUEEN >();
->>>>>>> 353e2067
 
     score += (mobility[WHITE] - mobility[BLACK]) * (1 + pos.captures_to_hand() + pos.must_capture() + pos.check_counting());
 
